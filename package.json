{
  "name": "@3rdweb/contracts",
  "description": "",
<<<<<<< HEAD
  "version": "1.16.0-0",
  "license": "Apache-2.0",
  "dependencies": {
    "@chainlink/contracts": "^0.2.2",
    "@openzeppelin/contracts": "^4.4.0"
  },
=======
  "version": "1.15.1-1",
  "license": "Apache-2.0",
  "dependencies": {},
>>>>>>> a907efaf
  "source": "src/index.ts",
  "main": "dist/index.js",
  "types": "dist/index.d.ts",
  "module": "dist/contracts.esm.js",
  "files": [
    "contracts/",
    "typechain/",
    "dist/",
    "!contracts/mocks",
    "!contracts/**/*.md"
  ],
  "devDependencies": {
    "@openzeppelin/contracts": "^4.3.3",
    "@chainlink/contracts": "^0.3.0",
    "@ethersproject/abstract-signer": "^5.1.0",
    "@ethersproject/bignumber": "^5.4.2",
    "@ethersproject/providers": "^5.5.1",
    "@nomiclabs/hardhat-ethers": "^2.0.3",
    "@nomiclabs/hardhat-etherscan": "^2.1.8",
    "@nomiclabs/hardhat-waffle": "^2.0.1",
    "@typechain/ethers-v5": "^8.0.5",
    "@typechain/hardhat": "^3.0.0",
    "@types/chai": "^4.3.0",
    "@types/fs-extra": "^9.0.13",
    "@types/mocha": "^9.0.0",
<<<<<<< HEAD
    "@types/node": "^16.11.12",
    "@typescript-eslint/eslint-plugin": "^5.6.0",
    "@typescript-eslint/parser": "^5.6.0",
=======
    "@types/node": "^17.0.0",
    "@typescript-eslint/eslint-plugin": "^5.2.0",
    "@typescript-eslint/parser": "^5.2.0",
>>>>>>> a907efaf
    "chai": "^4.2.0",
    "copyfiles": "^2.4.1",
    "defender-autotask-client": "^1.12.1",
    "defender-relay-client": "^1.12.1",
    "dotenv": "^10.0.0",
    "eslint": "^8.4.1",
    "eslint-config-prettier": "^8.2.0",
    "eth-sig-util": "^3.0.1",
    "ethereum-waffle": "^3.4.0",
    "ethers": "^5.5.2",
    "fs-extra": "^10.0.0",
    "hardhat": "^2.7.0",
    "hardhat-abi-exporter": "^2.3.0",
    "hardhat-contract-sizer": "^2.1.1",
    "hardhat-gas-reporter": "^1.0.6",
    "husky": "^7.0.2",
    "keccak256": "^1.0.3",
    "merkletreejs": "^0.2.27",
    "mocha": "^9.1.2",
    "parcel": "^2.0.1",
    "prettier": "^2.5.1",
    "prettier-plugin-solidity": "^1.0.0-beta.19",
    "ts-node": "^10.4.0",
    "tsdx": "^0.14.1",
    "tslib": "^2.3.1",
    "typechain": "^6.0.5",
    "typescript": "^4.5.2"
  },
  "peerDependencies": {
    "ethers": "^5.4.7"
  },
  "resolutions": {
    "typescript": "^4.4.4"
  },
  "scripts": {
    "clean": "hardhat clean && rm -rf abi/ && rm -rf artifacts/ && rm -rf dist/ && rm -rf typechain/",
    "compile": "hardhat compile",
    "prettier": "prettier --config .prettierrc --write \"**/*.{js,json,sol,ts}\"",
    "prettier:list-different": "prettier --config .prettierrc --list-different \"**/*.{js,json,sol,ts}\"",
    "test": "hardhat test",
    "typechain": "hardhat typechain",
    "build": "yarn clean && yarn compile && yarn typechain && yarn build:lib",
    "build:lib": "tsdx build --entry typechain/index.ts --tsconfig tsconfig.build.json"
  }
}<|MERGE_RESOLUTION|>--- conflicted
+++ resolved
@@ -1,18 +1,9 @@
 {
   "name": "@3rdweb/contracts",
   "description": "",
-<<<<<<< HEAD
   "version": "1.16.0-0",
   "license": "Apache-2.0",
-  "dependencies": {
-    "@chainlink/contracts": "^0.2.2",
-    "@openzeppelin/contracts": "^4.4.0"
-  },
-=======
-  "version": "1.15.1-1",
-  "license": "Apache-2.0",
   "dependencies": {},
->>>>>>> a907efaf
   "source": "src/index.ts",
   "main": "dist/index.js",
   "types": "dist/index.d.ts",
@@ -38,15 +29,9 @@
     "@types/chai": "^4.3.0",
     "@types/fs-extra": "^9.0.13",
     "@types/mocha": "^9.0.0",
-<<<<<<< HEAD
-    "@types/node": "^16.11.12",
-    "@typescript-eslint/eslint-plugin": "^5.6.0",
-    "@typescript-eslint/parser": "^5.6.0",
-=======
     "@types/node": "^17.0.0",
     "@typescript-eslint/eslint-plugin": "^5.2.0",
     "@typescript-eslint/parser": "^5.2.0",
->>>>>>> a907efaf
     "chai": "^4.2.0",
     "copyfiles": "^2.4.1",
     "defender-autotask-client": "^1.12.1",
