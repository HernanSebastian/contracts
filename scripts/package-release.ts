--- conflicted
+++ resolved
@@ -6,16 +6,12 @@
 const contractsDir = path.join(__dirname, "..", "contracts");
 const contractArtifactsDir = path.join(__dirname, "..", "contract_artifacts");
 
-<<<<<<< HEAD
-const specialCases: string[] = ["BaseRouter.sol", "MockContractPublisher.sol"];
-=======
 const specialCases: string[] = [
   "IRouterState.sol",
   "BaseRouter.sol",
   "ExtensionManager.sol",
   "MockContractPublisher.sol",
 ];
->>>>>>> 516e2293
 
 async function getAllSolidityFiles(dir: string): Promise<string[]> {
   const dirents = await fs.readdir(dir, { withFileTypes: true });
