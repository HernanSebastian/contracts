--- conflicted
+++ resolved
@@ -10,209 +10,6 @@
 
 ## Methods
 
-<<<<<<< HEAD
-=======
-### contractType
-
-```solidity
-function contractType() external pure returns (bytes32)
-```
-
-
-
-*Returns the module type of the contract.*
-
-
-#### Returns
-
-| Name | Type | Description |
-|---|---|---|
-| _0 | bytes32 | undefined
-
-### contractURI
-
-```solidity
-function contractURI() external view returns (string)
-```
-
-
-
-*Returns the metadata URI of the contract.*
-
-
-#### Returns
-
-| Name | Type | Description |
-|---|---|---|
-| _0 | string | undefined
-
-### contractVersion
-
-```solidity
-function contractVersion() external pure returns (uint8)
-```
-
-
-
-*Returns the version of the contract.*
-
-
-#### Returns
-
-| Name | Type | Description |
-|---|---|---|
-| _0 | uint8 | undefined
-
-### getDefaultRoyaltyInfo
-
-```solidity
-function getDefaultRoyaltyInfo() external view returns (address, uint16)
-```
-
-
-
-*Returns the royalty recipient and fee bps.*
-
-
-#### Returns
-
-| Name | Type | Description |
-|---|---|---|
-| _0 | address | undefined
-| _1 | uint16 | undefined
-
-### getRoyaltyInfoForToken
-
-```solidity
-function getRoyaltyInfoForToken(uint256 tokenId) external view returns (address, uint16)
-```
-
-
-
-*Returns the royalty recipient for a particular token Id.*
-
-#### Parameters
-
-| Name | Type | Description |
-|---|---|---|
-| tokenId | uint256 | undefined
-
-#### Returns
-
-| Name | Type | Description |
-|---|---|---|
-| _0 | address | undefined
-| _1 | uint16 | undefined
-
-### owner
-
-```solidity
-function owner() external view returns (address)
-```
-
-
-
-*Returns the owner of the contract.*
-
-
-#### Returns
-
-| Name | Type | Description |
-|---|---|---|
-| _0 | address | undefined
-
-### royaltyInfo
-
-```solidity
-function royaltyInfo(uint256 tokenId, uint256 salePrice) external view returns (address receiver, uint256 royaltyAmount)
-```
-
-
-
-*Returns how much royalty is owed and to whom, based on a sale price that may be denominated in any unit of exchange. The royalty amount is denominated and should be payed in that same unit of exchange.*
-
-#### Parameters
-
-| Name | Type | Description |
-|---|---|---|
-| tokenId | uint256 | undefined
-| salePrice | uint256 | undefined
-
-#### Returns
-
-| Name | Type | Description |
-|---|---|---|
-| receiver | address | undefined
-| royaltyAmount | uint256 | undefined
-
-### setContractURI
-
-```solidity
-function setContractURI(string _uri) external nonpayable
-```
-
-
-
-*Sets contract URI for the storefront-level metadata of the contract.       Only module admin can call this function.*
-
-#### Parameters
-
-| Name | Type | Description |
-|---|---|---|
-| _uri | string | undefined
-
-### setDefaultRoyaltyInfo
-
-```solidity
-function setDefaultRoyaltyInfo(address _royaltyRecipient, uint256 _royaltyBps) external nonpayable
-```
-
-
-
-*Lets a module admin update the royalty bps and recipient.*
-
-#### Parameters
-
-| Name | Type | Description |
-|---|---|---|
-| _royaltyRecipient | address | undefined
-| _royaltyBps | uint256 | undefined
-
-### setOwner
-
-```solidity
-function setOwner(address _newOwner) external nonpayable
-```
-
-
-
-*Lets a module admin set a new owner for the contract. The new owner must be a module admin.*
-
-#### Parameters
-
-| Name | Type | Description |
-|---|---|---|
-| _newOwner | address | undefined
-
-### setRoyaltyInfoForToken
-
-```solidity
-function setRoyaltyInfoForToken(uint256 tokenId, address recipient, uint256 bps) external nonpayable
-```
-
-
-
-*Lets a module admin set the royalty recipient for a particular token Id.*
-
-#### Parameters
-
-| Name | Type | Description |
-|---|---|---|
-| tokenId | uint256 | undefined
-| recipient | address | undefined
-| bps | uint256 | undefined
-
->>>>>>> d5bcee22
 ### unwrap
 
 ```solidity
@@ -258,27 +55,6 @@
 
 ## Events
 
-### OwnerUpdated
-
-```solidity
-event OwnerUpdated(address prevOwner, address newOwner)
-```
-
-
-
-<<<<<<< HEAD
-*Emitted when the contract owner is updated.*
-=======
-
->>>>>>> d5bcee22
-
-#### Parameters
-
-| Name | Type | Description |
-|---|---|---|
-| prevOwner  | address | undefined |
-| newOwner  | address | undefined |
-
 ### TokensUnwrapped
 
 ```solidity
