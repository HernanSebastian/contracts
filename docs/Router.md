--- conflicted
+++ resolved
@@ -18,13 +18,8 @@
 
 
 
-<<<<<<< HEAD
-
-
-=======
 *Unimplemented. Returns the implementation contract address for a given function signature.*
 
->>>>>>> c58748fb
 #### Parameters
 
 | Name | Type | Description |
