--- conflicted
+++ resolved
@@ -69,27 +69,19 @@
     // Events
     event AccountCreated(address indexed account, address indexed accountAdmin);
 
-<<<<<<< HEAD
-    // Signature-based roles utils
-    bytes32 internal typehashRoleRequest;
-    bytes32 internal nameHash;
-    bytes32 internal versionHash;
-    bytes32 internal typehashEip712;
-    bytes32 internal domainSeparator;
-
     function _setupRoleRequest(address _signer, Roles.RoleAction _action)
         internal
         returns (Roles.RoleRequest memory request, bytes memory signature)
     {
-        typehashRoleRequest = keccak256(
+        bytes32 typehashRoleRequest = keccak256(
             "RoleRequest(bytes32 role,address target,uint8 action,uint128 validityStartTimestamp,uint128 validityEndTimestamp,bytes32 uid)"
         );
-        nameHash = keccak256(bytes("PermissionsSig"));
-        versionHash = keccak256(bytes("1"));
-        typehashEip712 = keccak256(
+        bytes32 nameHash = keccak256(bytes("Account"));
+        bytes32 versionHash = keccak256(bytes("1"));
+        bytes32 typehashEip712 = keccak256(
             "EIP712Domain(string name,string version,uint256 chainId,address verifyingContract)"
         );
-        domainSeparator = keccak256(abi.encode(typehashEip712, nameHash, versionHash, block.chainid, sender));
+        bytes32 domainSeparator = keccak256(abi.encode(typehashEip712, nameHash, versionHash, block.chainid, sender));
 
         // Create RoleRequest
         request = Roles.RoleRequest({
@@ -114,7 +106,9 @@
         bytes32 typedDataHash = keccak256(abi.encodePacked("\x19\x01", domainSeparator, structHash));
 
         (uint8 v, bytes32 r, bytes32 s) = vm.sign(accountAdminPKey, typedDataHash);
-=======
+        signature = abi.encodePacked(r, s, v);
+    }
+
     function _encodeRequest(UserOperation memory _req, bytes32 _typehash) internal pure returns (bytes memory) {
         return
             abi.encode(
@@ -152,7 +146,6 @@
         typedDataHash = keccak256(abi.encodePacked("\x19\x01", domainSeparator, structHash));
 
         (uint8 v, bytes32 r, bytes32 s) = vm.sign(_signerPKey, typedDataHash);
->>>>>>> 6faa4b41
         signature = abi.encodePacked(r, s, v);
     }
 
