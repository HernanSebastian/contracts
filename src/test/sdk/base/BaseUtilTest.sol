--- conflicted
+++ resolved
@@ -8,15 +8,9 @@
 import "../../mocks/MockERC20.sol";
 import "../../mocks/MockERC721.sol";
 import "../../mocks/MockERC1155.sol";
-import "../../mocks/Mock.sol";
 import "contracts/infra/forwarder/Forwarder.sol";
 import "contracts/lib/TWStrings.sol";
 
-<<<<<<< HEAD
-=======
-import { Mock } from "contracts/mock/Mock.sol";
-
->>>>>>> 51c03e96
 abstract contract BaseUtilTest is DSTest, Test {
     string public constant NAME = "NAME";
     string public constant SYMBOL = "SYMBOL";
