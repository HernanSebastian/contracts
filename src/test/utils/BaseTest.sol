// SPDX-License-Identifier: Apache-2.0
pragma solidity ^0.8.11;

import "@std/Test.sol";
import "@ds-test/test.sol";
// import "./Console.sol";
import "./Wallet.sol";
import "../mocks/WETH9.sol";
import "../mocks/MockERC20.sol";
import "../mocks/MockERC721.sol";
import "../mocks/MockERC1155.sol";
import "contracts/Forwarder.sol";
import "contracts/TWFee.sol";
import "contracts/TWRegistry.sol";
import "contracts/TWFactory.sol";
import "contracts/Multiwrap.sol";
import "contracts/Pack.sol";
import "contracts/Split.sol";
import "contracts/drop/DropERC20.sol";
import "contracts/drop/DropERC721.sol";
import "contracts/drop/DropERC1155.sol";
import "contracts/token/TokenERC20.sol";
import "contracts/token/TokenERC721.sol";
import "contracts/token/TokenERC1155.sol";
import "contracts/marketplace/Marketplace.sol";
import "contracts/vote/VoteERC20.sol";
<<<<<<< HEAD
import { ByocRegistry } from "contracts/ByocRegistry.sol";
=======
>>>>>>> c9d3b609
import "contracts/mock/Mock.sol";

abstract contract BaseTest is DSTest, Test {
    string public constant NAME = "NAME";
    string public constant SYMBOL = "SYMBOL";
    string public constant CONTRACT_URI = "CONTRACT_URI";
    address public constant NATIVE_TOKEN = 0xEeeeeEeeeEeEeeEeEeEeeEEEeeeeEeeeeeeeEEeE;

    MockERC20 public erc20;
    MockERC721 public erc721;
    MockERC1155 public erc1155;
    WETH9 public weth;

    address public forwarder;
    address public registry;
    address public factory;
    address public fee;

    address public factoryAdmin = address(0x10000);
    address public deployer = address(0x20000);
    address public saleRecipient = address(0x30000);
    address public royaltyRecipient = address(0x30001);
    address public platformFeeRecipient = address(0x30002);
    uint128 public royaltyBps = 500; // 5%
    uint128 public platformFeeBps = 500; // 5%
    uint256 public constant MAX_BPS = 10_000; // 100%

    mapping(bytes32 => address) public contracts;

    function setUp() public virtual {
        /// setup main factory contracts. registry, fee, factory.
        vm.startPrank(factoryAdmin);
        erc20 = new MockERC20();
        erc721 = new MockERC721();
        erc1155 = new MockERC1155();
        weth = new WETH9();
        forwarder = address(new Forwarder());
        registry = address(new TWRegistry(forwarder));
        factory = address(new TWFactory(forwarder, registry));
<<<<<<< HEAD
        byocRegistry = address(new ByocRegistry(forwarders()));
=======
>>>>>>> c9d3b609
        TWRegistry(registry).grantRole(TWRegistry(registry).OPERATOR_ROLE(), factory);
        fee = address(new TWFee(forwarder, factory));
        TWFactory(factory).addImplementation(address(new TokenERC20(fee)));
        TWFactory(factory).addImplementation(address(new TokenERC721(fee)));
        TWFactory(factory).addImplementation(address(new TokenERC1155(fee)));
        TWFactory(factory).addImplementation(address(new DropERC20(fee)));
        TWFactory(factory).addImplementation(address(new MockContract(bytes32("DropERC721"), 1)));
        TWFactory(factory).addImplementation(address(new DropERC721(fee)));
        TWFactory(factory).addImplementation(address(new MockContract(bytes32("DropERC1155"), 1)));
        TWFactory(factory).addImplementation(address(new DropERC1155(fee)));
        TWFactory(factory).addImplementation(address(new MockContract(bytes32("Marketplace"), 1)));
        TWFactory(factory).addImplementation(address(new Marketplace(address(weth), fee)));
        TWFactory(factory).addImplementation(address(new Split(fee)));
        // TWFactory(factory).addImplementation(address(new Pack(address(0), address(0), fee)));
        TWFactory(factory).addImplementation(address(new Multiwrap()));
        TWFactory(factory).addImplementation(address(new VoteERC20()));
        vm.stopPrank();

        /// deploy proxy for tests
        deployContractProxy(
            "TokenERC20",
            abi.encodeCall(
                TokenERC20.initialize,
                (
                    deployer,
                    NAME,
                    SYMBOL,
                    CONTRACT_URI,
                    forwarders(),
                    saleRecipient,
                    platformFeeRecipient,
                    platformFeeBps
                )
            )
        );
        deployContractProxy(
            "TokenERC721",
            abi.encodeCall(
                TokenERC721.initialize,
                (
                    deployer,
                    NAME,
                    SYMBOL,
                    CONTRACT_URI,
                    forwarders(),
                    saleRecipient,
                    royaltyRecipient,
                    royaltyBps,
                    platformFeeBps,
                    platformFeeRecipient
                )
            )
        );
        deployContractProxy(
            "TokenERC1155",
            abi.encodeCall(
                TokenERC1155.initialize,
                (
                    deployer,
                    NAME,
                    SYMBOL,
                    CONTRACT_URI,
                    forwarders(),
                    saleRecipient,
                    royaltyRecipient,
                    royaltyBps,
                    platformFeeBps,
                    platformFeeRecipient
                )
            )
        );
        deployContractProxy(
            "DropERC20",
            abi.encodeCall(
                DropERC20.initialize,
                (
                    deployer,
                    NAME,
                    SYMBOL,
                    CONTRACT_URI,
                    forwarders(),
                    saleRecipient,
                    platformFeeRecipient,
                    platformFeeBps
                )
            )
        );
        deployContractProxy(
            "DropERC721",
            abi.encodeCall(
                DropERC721.initialize,
                (
                    deployer,
                    NAME,
                    SYMBOL,
                    CONTRACT_URI,
                    forwarders(),
                    saleRecipient,
                    royaltyRecipient,
                    royaltyBps,
                    platformFeeBps,
                    platformFeeRecipient
                )
            )
        );
        deployContractProxy(
            "DropERC1155",
            abi.encodeCall(
                DropERC1155.initialize,
                (
                    deployer,
                    NAME,
                    SYMBOL,
                    CONTRACT_URI,
                    forwarders(),
                    saleRecipient,
                    royaltyRecipient,
                    royaltyBps,
                    platformFeeBps,
                    platformFeeRecipient
                )
            )
        );
        deployContractProxy(
            "Marketplace",
            abi.encodeCall(
                Marketplace.initialize,
                (deployer, CONTRACT_URI, forwarders(), platformFeeRecipient, platformFeeBps)
            )
        );
        deployContractProxy(
            "Multiwrap",
            abi.encodeCall(
                Multiwrap.initialize,
                (deployer, NAME, SYMBOL, CONTRACT_URI, forwarders(), royaltyRecipient, royaltyBps)
            )
        );
    }

    function deployContractProxy(string memory _contractType, bytes memory _initializer)
        public
        returns (address proxyAddress)
    {
        vm.startPrank(deployer);
        proxyAddress = TWFactory(factory).deployProxy(bytes32(bytes(_contractType)), _initializer);
        contracts[bytes32(bytes(_contractType))] = proxyAddress;
        vm.stopPrank();
    }

    function getContract(string memory _name) public view returns (address) {
        return contracts[bytes32(bytes(_name))];
    }

    function getActor(uint160 _index) public pure returns (address) {
        return address(uint160(0x50000 + _index));
    }

    function getWallet() public returns (Wallet wallet) {
        wallet = new Wallet();
    }

    function assertIsOwnerERC721(
        address _token,
        address _owner,
        uint256[] memory _tokenIds
    ) internal {
        for (uint256 i = 0; i < _tokenIds.length; i += 1) {
            bool isOwnerOfToken = MockERC721(_token).ownerOf(_tokenIds[i]) == _owner;
            assertTrue(isOwnerOfToken);
        }
    }

    function assertIsNotOwnerERC721(
        address _token,
        address _owner,
        uint256[] memory _tokenIds
    ) internal {
        for (uint256 i = 0; i < _tokenIds.length; i += 1) {
            bool isOwnerOfToken = MockERC721(_token).ownerOf(_tokenIds[i]) == _owner;
            assertTrue(!isOwnerOfToken);
        }
    }

    function assertBalERC1155Eq(
        address _token,
        address _owner,
        uint256[] memory _tokenIds,
        uint256[] memory _amounts
    ) internal {
        require(_tokenIds.length == _amounts.length, "unequal lengths");

        for (uint256 i = 0; i < _tokenIds.length; i += 1) {
            assertEq(MockERC1155(_token).balanceOf(_owner, _tokenIds[i]), _amounts[i]);
        }
    }

    function assertBalERC1155Gte(
        address _token,
        address _owner,
        uint256[] memory _tokenIds,
        uint256[] memory _amounts
    ) internal {
        require(_tokenIds.length == _amounts.length, "unequal lengths");

        for (uint256 i = 0; i < _tokenIds.length; i += 1) {
            assertTrue(MockERC1155(_token).balanceOf(_owner, _tokenIds[i]) >= _amounts[i]);
        }
    }

    function assertBalERC20Eq(
        address _token,
        address _owner,
        uint256 _amount
    ) internal {
        assertEq(MockERC20(_token).balanceOf(_owner), _amount);
    }

    function assertBalERC20Gte(
        address _token,
        address _owner,
        uint256 _amount
    ) internal {
        assertTrue(MockERC20(_token).balanceOf(_owner) >= _amount);
    }

    function forwarders() public view returns (address[] memory) {
        address[] memory _forwarders = new address[](1);
        _forwarders[0] = forwarder;
        return _forwarders;
    }
}<|MERGE_RESOLUTION|>--- conflicted
+++ resolved
@@ -24,17 +24,16 @@
 import "contracts/token/TokenERC1155.sol";
 import "contracts/marketplace/Marketplace.sol";
 import "contracts/vote/VoteERC20.sol";
-<<<<<<< HEAD
 import { ByocRegistry } from "contracts/ByocRegistry.sol";
-=======
->>>>>>> c9d3b609
 import "contracts/mock/Mock.sol";
 
-abstract contract BaseTest is DSTest, Test {
+abstract contract BaseTest is DSTest, stdCheats {
     string public constant NAME = "NAME";
     string public constant SYMBOL = "SYMBOL";
     string public constant CONTRACT_URI = "CONTRACT_URI";
     address public constant NATIVE_TOKEN = 0xEeeeeEeeeEeEeeEeEeEeeEEEeeeeEeeeeeeeEEeE;
+    // solhint-disable-next-line
+    Vm public constant vm = Vm(HEVM_ADDRESS);
 
     MockERC20 public erc20;
     MockERC721 public erc721;
@@ -45,6 +44,7 @@
     address public registry;
     address public factory;
     address public fee;
+    address public byocRegistry;
 
     address public factoryAdmin = address(0x10000);
     address public deployer = address(0x20000);
@@ -67,11 +67,9 @@
         forwarder = address(new Forwarder());
         registry = address(new TWRegistry(forwarder));
         factory = address(new TWFactory(forwarder, registry));
-<<<<<<< HEAD
         byocRegistry = address(new ByocRegistry(forwarders()));
-=======
->>>>>>> c9d3b609
         TWRegistry(registry).grantRole(TWRegistry(registry).OPERATOR_ROLE(), factory);
+        TWRegistry(registry).grantRole(TWRegistry(registry).OPERATOR_ROLE(), byocRegistry);
         fee = address(new TWFee(forwarder, factory));
         TWFactory(factory).addImplementation(address(new TokenERC20(fee)));
         TWFactory(factory).addImplementation(address(new TokenERC721(fee)));
