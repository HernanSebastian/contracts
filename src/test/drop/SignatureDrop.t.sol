--- conflicted
+++ resolved
@@ -113,13 +113,8 @@
     /*
      *  note: Testing revert condition; calling tokenURI for invalid batch id.
      */
-<<<<<<< HEAD
     function test_revert_lazyMint_URIForNonLazyMintedToken() public {
         vm.startPrank(deployerSigner);
-=======
-    function test_revert_lazyMint_batchMintAndTokenURI() public {
-        vm.startPrank(deployer_signer);
->>>>>>> 7878ec3d
 
         sigdrop.lazyMint(100, "ipfs://", "");
 
@@ -129,7 +124,6 @@
         vm.stopPrank();
     }
 
-<<<<<<< HEAD
     /**
      *  note: Testing event emission; tokens lazy minted.
      */
@@ -140,21 +134,6 @@
         emit TokensLazyMinted(0, 100, "ipfs://", "");
         sigdrop.lazyMint(100, "ipfs://", "");
 
-=======
-    /*
-     *  note: Testing state changes; a batch of tokens, and nextTokenIdToMint
-     */
-    function test_state_lazyMint_batchMintAndNextTokenIdToMint() public {
-        vm.startPrank(deployer_signer);
-
-        sigdrop.lazyMint(100, "ipfs://", "");
-
-        uint256 slot = stdstore.target(address(sigdrop)).sig("nextTokenIdToMint()").find();
-        bytes32 loc = bytes32(slot);
-        uint256 nextTokenIdToMint = uint256(vm.load(address(sigdrop), loc));
-
-        assertEq(nextTokenIdToMint, 100);
->>>>>>> 7878ec3d
         vm.stopPrank();
     }
 
@@ -174,7 +153,6 @@
         vm.startPrank(deployerSigner);
         uint256 batchId = sigdrop.lazyMint(amountToLazyMint, baseURI, encryptedBaseURI);
 
-<<<<<<< HEAD
         assertEq(nextTokenIdToMintBefore + amountToLazyMint, sigdrop.nextTokenIdToMint());
         assertEq(nextTokenIdToMintBefore + amountToLazyMint, batchId);
 
@@ -198,10 +176,6 @@
 
     /*
      *  note: Fuzz testing state changes; lazy mint a batch of tokens with encrypted base URI.
-=======
-    /*
-     *  note: Testing state changes; a batch of tokens with encrypted base URI, and associated URI for tokens
->>>>>>> 7878ec3d
      */
     function test_fuzz_lazyMint_withEncryptedURI(uint256 x) public {
         vm.assume(x > 0);
@@ -239,7 +213,7 @@
      *  note: Fuzz testing; a batch of tokens, and nextTokenIdToMint
      */
     function test_fuzz_lazyMint_batchMintAndNextTokenIdToMint(uint256 x) public {
-        vm.startPrank(deployer_signer);
+        vm.startPrank(deployerSigner);
 
         sigdrop.lazyMint(x, "ipfs://", "");
 
@@ -320,7 +294,7 @@
 
         sigdrop.lazyMint(100, "", encryptedURI);
         vm.expectRevert("invalid index.");
-        sigdrop.reveal(1, "key");
+        sigdrop.reveal(2, "key");
 
         vm.stopPrank();
     }
@@ -329,7 +303,7 @@
      *  note: Testing revert condition; already revealed URI.
      */
     function test_revert_delayedReveal_alreadyRevealed() public {
-        vm.startPrank(deployer_signer);
+        vm.startPrank(deployerSigner);
 
         bytes memory encryptedURI = sigdrop.encryptDecrypt("ipfs://", "key");
         sigdrop.lazyMint(100, "", encryptedURI);
@@ -683,9 +657,9 @@
         conditions[0].quantityLimitPerTransaction = 100;
         conditions[0].waitTimeInSecondsBetweenClaims = type(uint256).max;
 
-        vm.prank(deployer_signer);
-        sigdrop.lazyMint(100, "ipfs://", "");
-        vm.prank(deployer_signer);
+        vm.prank(deployerSigner);
+        sigdrop.lazyMint(100, "ipfs://", "");
+        vm.prank(deployerSigner);
         sigdrop.setClaimConditions(conditions, false, "");
 
         vm.prank(getActor(5), getActor(5));
@@ -779,10 +753,9 @@
     }
 
     /**
-<<<<<<< HEAD
-     *  note: Testing revert condition; not allowed to claim again before wait time is over.
-     */
-    function test_revert_claimCondition_waitTimeInSecondsBetweenClaims() public {
+     *  note: Testing state changes; reset eligibility of claim conditions and claiming again for same condition id.
+     */
+    function test_state_claimCondition_resetEligibility_waitTimeInSecondsBetweenClaims() public {
         vm.warp(1);
 
         address receiver = getActor(0);
@@ -798,49 +771,17 @@
 
         vm.prank(deployerSigner);
         sigdrop.lazyMint(100, "ipfs://", "");
-        vm.prank(deployerSigner);
+
+        vm.prank(deployer);
         sigdrop.setClaimConditions(conditions, false, "");
 
         vm.prank(getActor(5), getActor(5));
         sigdrop.claim(receiver, 1, address(0), 0, alp, "");
 
-        vm.expectRevert("cannot claim.");
+        vm.prank(deployer);
+        sigdrop.setClaimConditions(conditions, true, "");
+
         vm.prank(getActor(5), getActor(5));
         sigdrop.claim(receiver, 1, address(0), 0, alp, "");
     }
-
-    /**
-=======
->>>>>>> 7878ec3d
-     *  note: Testing state changes; reset eligibility of claim conditions and claiming again for same condition id.
-     */
-    function test_state_claimCondition_resetEligibility_waitTimeInSecondsBetweenClaims() public {
-        vm.warp(1);
-
-        address receiver = getActor(0);
-        bytes32[] memory proofs = new bytes32[](0);
-
-        SignatureDrop.AllowlistProof memory alp;
-        alp.proof = proofs;
-
-        SignatureDrop.ClaimCondition[] memory conditions = new SignatureDrop.ClaimCondition[](1);
-        conditions[0].maxClaimableSupply = 100;
-        conditions[0].quantityLimitPerTransaction = 100;
-        conditions[0].waitTimeInSecondsBetweenClaims = type(uint256).max;
-
-        vm.prank(deployerSigner);
-        sigdrop.lazyMint(100, "ipfs://", "");
-
-        vm.prank(deployer);
-        sigdrop.setClaimConditions(conditions, false, "");
-
-        vm.prank(getActor(5), getActor(5));
-        sigdrop.claim(receiver, 1, address(0), 0, alp, "");
-
-        vm.prank(deployer);
-        sigdrop.setClaimConditions(conditions, true, "");
-
-        vm.prank(getActor(5), getActor(5));
-        sigdrop.claim(receiver, 1, address(0), 0, alp, "");
-    }
 }