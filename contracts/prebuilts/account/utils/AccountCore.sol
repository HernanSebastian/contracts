--- conflicted
+++ resolved
@@ -88,12 +88,6 @@
 
     /// @notice Returns whether a signer is authorized to perform transactions using the wallet.
     function isValidSigner(address _signer, UserOperation calldata _userOp) public view virtual returns (bool) {
-<<<<<<< HEAD
-        // We use the underlying storage instead of high level view functions to save gas.
-        AccountPermissionsStorage.Data storage data = AccountPermissionsStorage.accountPermissionsStorage();
-
-=======
->>>>>>> ff3a3e9e
         // First, check if the signer is an admin.
         if (_accountPermissionsStorage().isAdmin[_signer]) {
             return true;
@@ -148,34 +142,6 @@
         return true;
     }
 
-<<<<<<< HEAD
-=======
-    /// @notice See EIP-1271
-    function isValidSignature(bytes32 _hash, bytes memory _signature)
-        public
-        view
-        virtual
-        override
-        returns (bytes4 magicValue)
-    {
-        address signer = _hash.recover(_signature);
-
-        if (isAdmin(signer)) {
-            return MAGICVALUE;
-        }
-
-        address caller = msg.sender;
-        require(
-            _accountPermissionsStorage().approvedTargets[signer].contains(caller),
-            "Account: caller not approved target."
-        );
-
-        if (isActiveSigner(signer)) {
-            magicValue = MAGICVALUE;
-        }
-    }
-
->>>>>>> ff3a3e9e
     /*///////////////////////////////////////////////////////////////
                             External functions
     //////////////////////////////////////////////////////////////*/
