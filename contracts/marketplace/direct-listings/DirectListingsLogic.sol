--- conflicted
+++ resolved
@@ -298,13 +298,8 @@
         return data.currencyPriceForListing[_listingId][_currency];
     }
 
-<<<<<<< HEAD
-    /// @notice Returns all listings between the start and end Id (both inclusive) provided.
-    function getAllListings(uint256 _startId, uint256 _endId) external view returns (Listing[] memory allListings) {
-=======
     /// @notice Returns all non-cancelled listings.
     function getAllListings(uint256 _startId, uint256 _endId) external view returns (Listing[] memory _allListings) {
->>>>>>> f4c2496a
         DirectListingsStorage.Data storage data = DirectListingsStorage.directListingsStorage();
 
         require(_startId < _endId && _endId < data.totalListings, "invalid range");
@@ -327,21 +322,16 @@
         }
     }
 
-<<<<<<< HEAD
     /**
      *  @notice Returns all valid listings between the start and end Id (both inclusive) provided.
      *          A valid listing is where the listing creator still owns and has approved Marketplace
      *          to transfer the listed NFTs.
      */
-    function getAllValidListings(uint256 _startId, uint256 _endId) external view returns (Listing[] memory _listings) {
-=======
-    /// @dev Returns listings within the specified range, where lister has sufficient balance.
     function getAllValidListings(uint256 _startId, uint256 _endId)
         external
         view
         returns (Listing[] memory _validListings)
     {
->>>>>>> f4c2496a
         DirectListingsStorage.Data storage data = DirectListingsStorage.directListingsStorage();
 
         require(_startId < _endId && _endId < data.totalListings, "invalid range");
