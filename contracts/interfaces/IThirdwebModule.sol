// SPDX-License-Identifier: Apache-2.0
pragma solidity ^0.8.0;

interface IThirdwebModule {
    /// @dev Returns the module type of the contract.
    function moduleType() external pure returns (bytes32);

    /// @dev Returns the version of the contract.
    function version() external pure returns (uint8);

    /// @dev Returns the metadata URI of the contract.
    function contractURI() external view returns (string memory);

<<<<<<< HEAD
    /// @dev Sets contract URI for the storefront-level metadata of the contract.
    /// @dev Only module admin can call this function.
=======
    /**
     *  @dev Sets contract URI for the storefront-level metadata of the contract.
     *       Only module admin can call this function.
     */
>>>>>>> 6ccd6e5b
    function setContractURI(string calldata _uri) external;
}<|MERGE_RESOLUTION|>--- conflicted
+++ resolved
@@ -11,14 +11,9 @@
     /// @dev Returns the metadata URI of the contract.
     function contractURI() external view returns (string memory);
 
-<<<<<<< HEAD
-    /// @dev Sets contract URI for the storefront-level metadata of the contract.
-    /// @dev Only module admin can call this function.
-=======
     /**
      *  @dev Sets contract URI for the storefront-level metadata of the contract.
      *       Only module admin can call this function.
      */
->>>>>>> 6ccd6e5b
     function setContractURI(string calldata _uri) external;
 }