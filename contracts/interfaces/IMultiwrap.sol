--- conflicted
+++ resolved
@@ -1,7 +1,6 @@
 // SPDX-License-Identifier: Apache-2.0
 pragma solidity ^0.8.11;
 
-<<<<<<< HEAD
 /**
  *  Thirdweb's Multiwrap contract lets you wrap arbitrary ERC20, ERC721 and ERC1155
  *  tokens you own into a single wrapped token / NFT.
@@ -43,14 +42,6 @@
         mapping(uint256 => Token) token;
     }
 
-=======
-import "./IThirdwebContract.sol";
-import "../feature/interface/IRoyalty.sol";
-import "../feature/interface/IOwnable.sol";
-import "../lib/MultiTokenTransferLib.sol";
-
-interface IMultiwrap is IThirdwebContract, IOwnable, IRoyalty {
->>>>>>> d5bcee22
     /// @dev Emitted when tokens are wrapped.
     event TokensWrapped(
         address indexed wrapper,
@@ -67,12 +58,6 @@
         Token[] wrappedContents
     );
 
-<<<<<<< HEAD
-    /// @dev Emitted when the contract owner is updated.
-    event OwnerUpdated(address prevOwner, address newOwner);
-
-=======
->>>>>>> d5bcee22
     /**
      *  @notice Wrap multiple ERC1155, ERC721, ERC20 tokens into a single wrapped NFT.
      *
