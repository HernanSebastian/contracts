// SPDX-License-Identifier: Apache-2.0
<<<<<<< HEAD
pragma solidity ^0.8.0;

import "../plugin/BaseRouter.sol";
import "../extension/Initializable.sol";
import "../extension/Multicall.sol";
import "../extension/Permissions.sol";

import "../extension/init/ContractMetadataInit.sol";
import "../extension/init/ERC721AInit.sol";
import "../extension/init/OwnableInit.sol";
import "../extension/init/PermissionsEnumerableInit.sol";
import "../extension/init/PrimarySaleInit.sol";
import "../extension/init/RoyaltyInit.sol";
import "../extension/init/SignatureActionInit.sol";
import "../extension/init/DefaultOperatorFiltererInit.sol";
import "../extension/ERC2771ContextUpgradeable.sol";

/**
 *  Defualt extensions to add:
 *      - TieredDropLogic
 *      - PermissionsEnumerable
 */
=======
pragma solidity ^0.8.11;

/// @author thirdweb

//   $$\     $$\       $$\                 $$\                         $$\
//   $$ |    $$ |      \__|                $$ |                        $$ |
// $$$$$$\   $$$$$$$\  $$\  $$$$$$\   $$$$$$$ |$$\  $$\  $$\  $$$$$$\  $$$$$$$\
// \_$$  _|  $$  __$$\ $$ |$$  __$$\ $$  __$$ |$$ | $$ | $$ |$$  __$$\ $$  __$$\
//   $$ |    $$ |  $$ |$$ |$$ |  \__|$$ /  $$ |$$ | $$ | $$ |$$$$$$$$ |$$ |  $$ |
//   $$ |$$\ $$ |  $$ |$$ |$$ |      $$ |  $$ |$$ | $$ | $$ |$$   ____|$$ |  $$ |
//   \$$$$  |$$ |  $$ |$$ |$$ |      \$$$$$$$ |\$$$$$\$$$$  |\$$$$$$$\ $$$$$$$  |
//    \____/ \__|  \__|\__|\__|       \_______| \_____\____/  \_______|\_______/

//  ==========  External imports    ==========

import "@openzeppelin/contracts-upgradeable/utils/MulticallUpgradeable.sol";
import "@openzeppelin/contracts-upgradeable/utils/StringsUpgradeable.sol";
import "@openzeppelin/contracts-upgradeable/interfaces/IERC2981Upgradeable.sol";

import "erc721a-upgradeable/contracts/ERC721AUpgradeable.sol";

//  ==========  Internal imports    ==========

import "../openzeppelin-presets/metatx/ERC2771ContextUpgradeable.sol";
import "../lib/CurrencyTransferLib.sol";

//  ==========  Features    ==========

import "../extension/ContractMetadata.sol";
import "../extension/PlatformFee.sol";
import "../extension/Royalty.sol";
import "../extension/PrimarySale.sol";
import "../extension/Ownable.sol";
import "../extension/DelayedReveal.sol";
import "../extension/PermissionsEnumerable.sol";

//  ========== New Features    ==========

import "../extension/LazyMintWithTier.sol";
import "../extension/SignatureActionUpgradeable.sol";
>>>>>>> c58748fb

contract TieredDrop is
    Initializable,
    Multicall,
    ERC2771ContextUpgradeable,
    BaseRouter,
    DefaultOperatorFiltererInit,
    PrimarySaleInit,
    ContractMetadataInit,
    ERC721AInit,
    OwnableInit,
    PermissionsEnumerableInit,
    RoyaltyInit,
    SignatureActionInit
{
    /*///////////////////////////////////////////////////////////////
                    Constructor and Initializer logic
    //////////////////////////////////////////////////////////////*/

    constructor(Extension[] memory _extensions) BaseRouter(_extensions) {}

    /// @dev Initiliazes the contract, like a constructor.
    function initialize(
        address _defaultAdmin,
        string memory _name,
        string memory _symbol,
        string memory _contractURI,
        address[] memory _trustedForwarders,
        address _saleRecipient,
        address _royaltyRecipient,
        uint16 _royaltyBps
    ) external initializer {
        // Initialize inherited contracts, most base-like -> most derived.
        __ERC2771Context_init(_trustedForwarders);
        __ERC721A_init(_name, _symbol);
        __SignatureAction_init();

        _setupContractURI(_contractURI);
        _setupOwner(_defaultAdmin);

        _setupRoles(_defaultAdmin);

        _setupDefaultRoyaltyInfo(_royaltyRecipient, _royaltyBps);
        _setupPrimarySaleRecipient(_saleRecipient);

        _setupOperatorFilterer();
    }

    function _setupRoles(address _defaultAdmin) internal onlyInitializing {
        bytes32 _operatorRole = keccak256("OPERATOR_ROLE");
        bytes32 _transferRole = keccak256("TRANSFER_ROLE");
        bytes32 _minterRole = keccak256("MINTER_ROLE");
        bytes32 _defaultAdminRole = 0x00;

        _setupRole(_defaultAdminRole, _defaultAdmin);
        _setupRole(_minterRole, _defaultAdmin);
        _setupRole(_transferRole, _defaultAdmin);
        _setupRole(_transferRole, address(0));
        _setupRole(_operatorRole, _defaultAdmin);
        _setupRole(_operatorRole, address(0));
    }

    /*///////////////////////////////////////////////////////////////
                        Internal functions
    //////////////////////////////////////////////////////////////*/

    /// @dev Returns whether a plugin can be set in the given execution context.
    function _canSetExtension() internal view virtual override returns (bool) {
        bytes32 defaultAdminRole = 0x00;
        return _hasRole(defaultAdminRole, _msgSender());
    }

    /// @dev Checks whether an account holds the given role.
    function _hasRole(bytes32 role, address addr) internal view returns (bool) {
        PermissionsStorage.Data storage data = PermissionsStorage.permissionsStorage();
        return data._hasRole[role][addr];
    }
}<|MERGE_RESOLUTION|>--- conflicted
+++ resolved
@@ -1,69 +1,28 @@
 // SPDX-License-Identifier: Apache-2.0
-<<<<<<< HEAD
 pragma solidity ^0.8.0;
 
-import "../plugin/BaseRouter.sol";
-import "../extension/Initializable.sol";
+import "lib/dynamic-contracts/src/presets/BaseRouter.sol";
+
 import "../extension/Multicall.sol";
-import "../extension/Permissions.sol";
 
-import "../extension/init/ContractMetadataInit.sol";
-import "../extension/init/ERC721AInit.sol";
-import "../extension/init/OwnableInit.sol";
-import "../extension/init/PermissionsEnumerableInit.sol";
-import "../extension/init/PrimarySaleInit.sol";
-import "../extension/init/RoyaltyInit.sol";
-import "../extension/init/SignatureActionInit.sol";
-import "../extension/init/DefaultOperatorFiltererInit.sol";
-import "../extension/ERC2771ContextUpgradeable.sol";
+import "../dynamic-contracts/extension/Initializable.sol";
+import "../dynamic-contracts/extension/Permissions.sol";
+import "../dynamic-contracts/extension/ERC2771ContextUpgradeable.sol";
+
+import "../dynamic-contracts/init/ContractMetadataInit.sol";
+import "../dynamic-contracts/init/ERC721AInit.sol";
+import "../dynamic-contracts/init/OwnableInit.sol";
+import "../dynamic-contracts/init/PermissionsEnumerableInit.sol";
+import "../dynamic-contracts/init/PrimarySaleInit.sol";
+import "../dynamic-contracts/init/RoyaltyInit.sol";
+import "../dynamic-contracts/init/SignatureActionInit.sol";
+import "../dynamic-contracts/init/DefaultOperatorFiltererInit.sol";
 
 /**
  *  Defualt extensions to add:
  *      - TieredDropLogic
  *      - PermissionsEnumerable
  */
-=======
-pragma solidity ^0.8.11;
-
-/// @author thirdweb
-
-//   $$\     $$\       $$\                 $$\                         $$\
-//   $$ |    $$ |      \__|                $$ |                        $$ |
-// $$$$$$\   $$$$$$$\  $$\  $$$$$$\   $$$$$$$ |$$\  $$\  $$\  $$$$$$\  $$$$$$$\
-// \_$$  _|  $$  __$$\ $$ |$$  __$$\ $$  __$$ |$$ | $$ | $$ |$$  __$$\ $$  __$$\
-//   $$ |    $$ |  $$ |$$ |$$ |  \__|$$ /  $$ |$$ | $$ | $$ |$$$$$$$$ |$$ |  $$ |
-//   $$ |$$\ $$ |  $$ |$$ |$$ |      $$ |  $$ |$$ | $$ | $$ |$$   ____|$$ |  $$ |
-//   \$$$$  |$$ |  $$ |$$ |$$ |      \$$$$$$$ |\$$$$$\$$$$  |\$$$$$$$\ $$$$$$$  |
-//    \____/ \__|  \__|\__|\__|       \_______| \_____\____/  \_______|\_______/
-
-//  ==========  External imports    ==========
-
-import "@openzeppelin/contracts-upgradeable/utils/MulticallUpgradeable.sol";
-import "@openzeppelin/contracts-upgradeable/utils/StringsUpgradeable.sol";
-import "@openzeppelin/contracts-upgradeable/interfaces/IERC2981Upgradeable.sol";
-
-import "erc721a-upgradeable/contracts/ERC721AUpgradeable.sol";
-
-//  ==========  Internal imports    ==========
-
-import "../openzeppelin-presets/metatx/ERC2771ContextUpgradeable.sol";
-import "../lib/CurrencyTransferLib.sol";
-
-//  ==========  Features    ==========
-
-import "../extension/ContractMetadata.sol";
-import "../extension/PlatformFee.sol";
-import "../extension/Royalty.sol";
-import "../extension/PrimarySale.sol";
-import "../extension/Ownable.sol";
-import "../extension/DelayedReveal.sol";
-import "../extension/PermissionsEnumerable.sol";
-
-//  ========== New Features    ==========
-
-import "../extension/LazyMintWithTier.sol";
-import "../extension/SignatureActionUpgradeable.sol";
->>>>>>> c58748fb
 
 contract TieredDrop is
     Initializable,
