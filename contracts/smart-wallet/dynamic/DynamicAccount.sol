// SPDX-License-Identifier: Apache-2.0
pragma solidity ^0.8.11;

/* solhint-disable avoid-low-level-calls */
/* solhint-disable no-inline-assembly */
/* solhint-disable reason-string */

import "../utils/AccountCore.sol";

<<<<<<< HEAD
import "@thirdweb-dev/dynamic-contracts/src/presets/BaseRouter.sol";
=======
import "@thirdweb-dev/dynamic-contracts/src/presets/BaseRouterWithDefaults.sol";
>>>>>>> 6956628d

//   $$\     $$\       $$\                 $$\                         $$\
//   $$ |    $$ |      \__|                $$ |                        $$ |
// $$$$$$\   $$$$$$$\  $$\  $$$$$$\   $$$$$$$ |$$\  $$\  $$\  $$$$$$\  $$$$$$$\
// \_$$  _|  $$  __$$\ $$ |$$  __$$\ $$  __$$ |$$ | $$ | $$ |$$  __$$\ $$  __$$\
//   $$ |    $$ |  $$ |$$ |$$ |  \__|$$ /  $$ |$$ | $$ | $$ |$$$$$$$$ |$$ |  $$ |
//   $$ |$$\ $$ |  $$ |$$ |$$ |      $$ |  $$ |$$ | $$ | $$ |$$   ____|$$ |  $$ |
//   \$$$$  |$$ |  $$ |$$ |$$ |      \$$$$$$$ |\$$$$$\$$$$  |\$$$$$$$\ $$$$$$$  |
//    \____/ \__|  \__|\__|\__|       \_______| \_____\____/  \_______|\_______/

contract DynamicAccount is AccountCore, BaseRouterWithDefaults {
    /*///////////////////////////////////////////////////////////////
                                Constructor
    //////////////////////////////////////////////////////////////*/

    constructor(IEntryPoint _entrypoint, Extension[] memory _defaultExtensions)
        AccountCore(_entrypoint, msg.sender)
        BaseRouterWithDefaults(_defaultExtensions)
    {
        _disableInitializers();
    }

    /*///////////////////////////////////////////////////////////////
                        Internal overrides
    //////////////////////////////////////////////////////////////*/

    /// @dev Returns whether a extension can be set in the given execution context.
    function _canSetExtension(Extension memory) internal view virtual override returns (bool) {
        return isAdmin(msg.sender);
    }
}<|MERGE_RESOLUTION|>--- conflicted
+++ resolved
@@ -7,11 +7,7 @@
 
 import "../utils/AccountCore.sol";
 
-<<<<<<< HEAD
-import "@thirdweb-dev/dynamic-contracts/src/presets/BaseRouter.sol";
-=======
 import "@thirdweb-dev/dynamic-contracts/src/presets/BaseRouterWithDefaults.sol";
->>>>>>> 6956628d
 
 //   $$\     $$\       $$\                 $$\                         $$\
 //   $$ |    $$ |      \__|                $$ |                        $$ |
