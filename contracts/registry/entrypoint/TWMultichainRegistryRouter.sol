--- conflicted
+++ resolved
@@ -1,71 +1,3 @@
-<<<<<<< HEAD
-// // SPDX-License-Identifier: Apache-2.0
-// pragma solidity ^0.8.0;
-
-// //  ==========  Internal imports    ==========
-
-// import "../extension/PermissionsEnumerableLogic.sol";
-// import "../extension/ERC2771ContextLogic.sol";
-// import "../../extension/Multicall.sol";
-// import "../../extension/plugin/Router.sol";
-
-// /**
-//  *
-//  *      "Inherited by entrypoint" extensions.
-//  *      - PermissionsEnumerable
-//  *      - ERC2771Context
-//  *      - Multicall
-//  *
-//  *      "NOT inherited by entrypoint" extensions.
-//  *      - TWMultichainRegistry
-//  */
-
-// contract TWMultichainRegistryRouter is PermissionsEnumerableLogic, ERC2771ContextLogic, Router {
-//     /*///////////////////////////////////////////////////////////////
-//                     Constructor + initializer logic
-//     //////////////////////////////////////////////////////////////*/
-
-//     constructor(address _pluginMap, address[] memory _trustedForwarders)
-//         ERC2771ContextLogic(_trustedForwarders)
-//         Router(_pluginMap)
-//     {
-//         _setupRole(DEFAULT_ADMIN_ROLE, _msgSender());
-//     }
-
-//     /*///////////////////////////////////////////////////////////////
-//                         Overridable Permissions
-//     //////////////////////////////////////////////////////////////*/
-
-//     /// @dev Returns whether plug-in can be set in the given execution context.
-//     function _canSetPlugin() internal view override returns (bool) {
-//         return hasRole(DEFAULT_ADMIN_ROLE, _msgSender());
-//     }
-
-//     /// @dev Returns whether a plugin is a safe, authorized plugin.
-//     function _isAuthorizedPlugin(bytes4, address) internal pure override returns (bool) {
-//         return true;
-//     }
-
-//     function _msgSender() internal view override(ERC2771ContextLogic, PermissionsLogic) returns (address sender) {
-//         if (isTrustedForwarder(msg.sender)) {
-//             // The assembly code is more direct than the Solidity version using `abi.decode`.
-//             assembly {
-//                 sender := shr(96, calldataload(sub(calldatasize(), 20)))
-//             }
-//         } else {
-//             return msg.sender;
-//         }
-//     }
-
-//     function _msgData() internal view override(ERC2771ContextLogic, PermissionsLogic) returns (bytes calldata) {
-//         if (isTrustedForwarder(msg.sender)) {
-//             return msg.data[:msg.data.length - 20];
-//         } else {
-//             return msg.data;
-//         }
-//     }
-// }
-=======
 // SPDX-License-Identifier: Apache-2.0
 pragma solidity ^0.8.0;
 
@@ -126,5 +58,4 @@
             return msg.data;
         }
     }
-}
->>>>>>> aa0d58c3
+}