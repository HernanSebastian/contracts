// SPDX-License-Identifier: Apache-2.0
pragma solidity ^0.8.0;

<<<<<<< HEAD
library BatchMintMetadataStorage {
    bytes32 public constant BATCH_MINT_METADATA_STORAGE_POSITION = keccak256("batch.mint.metadata.storage");

    struct Data {
        /// @dev Largest tokenId of each batch of tokens with the same baseURI.
        uint256[] batchIds;
        /// @dev Mapping from id of a batch of tokens => to base URI for the respective batch of tokens.
        mapping(uint256 => string) baseURI;
    }

    function batchMintMetadataStorage() internal pure returns (Data storage batchMintMetadataData) {
        bytes32 position = BATCH_MINT_METADATA_STORAGE_POSITION;
        assembly {
            batchMintMetadataData.slot := position
        }
    }
}
=======
/// @author thirdweb
>>>>>>> c58748fb

/**
 *  @title   Batch-mint Metadata
 *  @notice  The `BatchMintMetadata` is a contract extension for any base NFT contract. It lets the smart contract
 *           using this extension set metadata for `n` number of NFTs all at once. This is enabled by storing a single
 *           base URI for a batch of `n` NFTs, where the metadata for each NFT in a relevant batch is `baseURI/tokenId`.
 */

contract BatchMintMetadata {
    /**
     *  @notice         Returns the count of batches of NFTs.
     *  @dev            Each batch of tokens has an in ID and an associated `baseURI`.
     *                  See {batchIds}.
     */
    function getBaseURICount() public view returns (uint256) {
        BatchMintMetadataStorage.Data storage data = BatchMintMetadataStorage.batchMintMetadataStorage();
        return data.batchIds.length;
    }

    /**
     *  @notice         Returns the ID for the batch of tokens the given tokenId belongs to.
     *  @dev            See {getBaseURICount}.
     *  @param _index   ID of a token.
     */
    function getBatchIdAtIndex(uint256 _index) public view returns (uint256) {
        BatchMintMetadataStorage.Data storage data = BatchMintMetadataStorage.batchMintMetadataStorage();

        if (_index >= getBaseURICount()) {
            revert("Invalid index");
        }
        return data.batchIds[_index];
    }

    /// @dev Returns the id for the batch of tokens the given tokenId belongs to.
    function _getBatchId(uint256 _tokenId) internal view returns (uint256 batchId, uint256 index) {
        BatchMintMetadataStorage.Data storage data = BatchMintMetadataStorage.batchMintMetadataStorage();

        uint256 numOfTokenBatches = getBaseURICount();
        uint256[] memory indices = data.batchIds;

        for (uint256 i = 0; i < numOfTokenBatches; i += 1) {
            if (_tokenId < indices[i]) {
                index = i;
                batchId = indices[i];

                return (batchId, index);
            }
        }

        revert("Invalid tokenId");
    }

    /// @dev Returns the baseURI for a token. The intended metadata URI for the token is baseURI + tokenId.
    function _getBaseURI(uint256 _tokenId) internal view returns (string memory) {
        BatchMintMetadataStorage.Data storage data = BatchMintMetadataStorage.batchMintMetadataStorage();

        uint256 numOfTokenBatches = getBaseURICount();
        uint256[] memory indices = data.batchIds;

        for (uint256 i = 0; i < numOfTokenBatches; i += 1) {
            if (_tokenId < indices[i]) {
                return data.baseURI[indices[i]];
            }
        }
        revert("Invalid tokenId");
    }

    /// @dev Sets the base URI for the batch of tokens with the given batchId.
    function _setBaseURI(uint256 _batchId, string memory _baseURI) internal {
        BatchMintMetadataStorage.Data storage data = BatchMintMetadataStorage.batchMintMetadataStorage();
        data.baseURI[_batchId] = _baseURI;
    }

    /// @dev Mints a batch of tokenIds and associates a common baseURI to all those Ids.
    function _batchMintMetadata(
        uint256 _startId,
        uint256 _amountToMint,
        string memory _baseURIForTokens
    ) internal returns (uint256 nextTokenIdToMint, uint256 batchId) {
        batchId = _startId + _amountToMint;
        nextTokenIdToMint = batchId;

        BatchMintMetadataStorage.Data storage data = BatchMintMetadataStorage.batchMintMetadataStorage();

        data.batchIds.push(batchId);
        data.baseURI[batchId] = _baseURIForTokens;
    }
}<|MERGE_RESOLUTION|>--- conflicted
+++ resolved
@@ -1,27 +1,7 @@
 // SPDX-License-Identifier: Apache-2.0
 pragma solidity ^0.8.0;
 
-<<<<<<< HEAD
-library BatchMintMetadataStorage {
-    bytes32 public constant BATCH_MINT_METADATA_STORAGE_POSITION = keccak256("batch.mint.metadata.storage");
-
-    struct Data {
-        /// @dev Largest tokenId of each batch of tokens with the same baseURI.
-        uint256[] batchIds;
-        /// @dev Mapping from id of a batch of tokens => to base URI for the respective batch of tokens.
-        mapping(uint256 => string) baseURI;
-    }
-
-    function batchMintMetadataStorage() internal pure returns (Data storage batchMintMetadataData) {
-        bytes32 position = BATCH_MINT_METADATA_STORAGE_POSITION;
-        assembly {
-            batchMintMetadataData.slot := position
-        }
-    }
-}
-=======
 /// @author thirdweb
->>>>>>> c58748fb
 
 /**
  *  @title   Batch-mint Metadata
@@ -31,14 +11,19 @@
  */
 
 contract BatchMintMetadata {
+    /// @dev Largest tokenId of each batch of tokens with the same baseURI.
+    uint256[] private batchIds;
+
+    /// @dev Mapping from id of a batch of tokens => to base URI for the respective batch of tokens.
+    mapping(uint256 => string) private baseURI;
+
     /**
      *  @notice         Returns the count of batches of NFTs.
      *  @dev            Each batch of tokens has an in ID and an associated `baseURI`.
      *                  See {batchIds}.
      */
     function getBaseURICount() public view returns (uint256) {
-        BatchMintMetadataStorage.Data storage data = BatchMintMetadataStorage.batchMintMetadataStorage();
-        return data.batchIds.length;
+        return batchIds.length;
     }
 
     /**
@@ -47,20 +32,16 @@
      *  @param _index   ID of a token.
      */
     function getBatchIdAtIndex(uint256 _index) public view returns (uint256) {
-        BatchMintMetadataStorage.Data storage data = BatchMintMetadataStorage.batchMintMetadataStorage();
-
         if (_index >= getBaseURICount()) {
             revert("Invalid index");
         }
-        return data.batchIds[_index];
+        return batchIds[_index];
     }
 
     /// @dev Returns the id for the batch of tokens the given tokenId belongs to.
     function _getBatchId(uint256 _tokenId) internal view returns (uint256 batchId, uint256 index) {
-        BatchMintMetadataStorage.Data storage data = BatchMintMetadataStorage.batchMintMetadataStorage();
-
         uint256 numOfTokenBatches = getBaseURICount();
-        uint256[] memory indices = data.batchIds;
+        uint256[] memory indices = batchIds;
 
         for (uint256 i = 0; i < numOfTokenBatches; i += 1) {
             if (_tokenId < indices[i]) {
@@ -76,14 +57,12 @@
 
     /// @dev Returns the baseURI for a token. The intended metadata URI for the token is baseURI + tokenId.
     function _getBaseURI(uint256 _tokenId) internal view returns (string memory) {
-        BatchMintMetadataStorage.Data storage data = BatchMintMetadataStorage.batchMintMetadataStorage();
-
         uint256 numOfTokenBatches = getBaseURICount();
-        uint256[] memory indices = data.batchIds;
+        uint256[] memory indices = batchIds;
 
         for (uint256 i = 0; i < numOfTokenBatches; i += 1) {
             if (_tokenId < indices[i]) {
-                return data.baseURI[indices[i]];
+                return baseURI[indices[i]];
             }
         }
         revert("Invalid tokenId");
@@ -91,8 +70,7 @@
 
     /// @dev Sets the base URI for the batch of tokens with the given batchId.
     function _setBaseURI(uint256 _batchId, string memory _baseURI) internal {
-        BatchMintMetadataStorage.Data storage data = BatchMintMetadataStorage.batchMintMetadataStorage();
-        data.baseURI[_batchId] = _baseURI;
+        baseURI[_batchId] = _baseURI;
     }
 
     /// @dev Mints a batch of tokenIds and associates a common baseURI to all those Ids.
@@ -104,9 +82,8 @@
         batchId = _startId + _amountToMint;
         nextTokenIdToMint = batchId;
 
-        BatchMintMetadataStorage.Data storage data = BatchMintMetadataStorage.batchMintMetadataStorage();
+        batchIds.push(batchId);
 
-        data.batchIds.push(batchId);
-        data.baseURI[batchId] = _baseURIForTokens;
+        baseURI[batchId] = _baseURIForTokens;
     }
 }