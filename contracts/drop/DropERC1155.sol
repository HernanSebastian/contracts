// SPDX-License-Identifier: Apache-2.0
pragma solidity ^0.8.0;

// Interface
<<<<<<< HEAD
import { IDropERC1155 } from "./IDropERC1155.sol";
import { IThirdwebRoyalty } from "../interfaces/IThirdwebRoyalty.sol";
=======
import { IDropERC1155 } from "../interfaces/drop/IDropERC1155.sol";
>>>>>>> 6ccd6e5b

// Token
import "@openzeppelin/contracts-upgradeable/token/ERC1155/ERC1155Upgradeable.sol";

// Access Control + security
import "@openzeppelin/contracts-upgradeable/access/AccessControlEnumerableUpgradeable.sol";
import "@openzeppelin/contracts-upgradeable/security/ReentrancyGuardUpgradeable.sol";

// Meta transactions
import "@openzeppelin/contracts-upgradeable/metatx/ERC2771ContextUpgradeable.sol";

// Utils
import "@openzeppelin/contracts-upgradeable/utils/cryptography/MerkleProofUpgradeable.sol";
import "../openzeppelin-presets/utils/MulticallUpgradeable.sol";
import "@openzeppelin/contracts-upgradeable/utils/StringsUpgradeable.sol";
import "../lib/CurrencyTransferLib.sol";

// Helper interfaces
import { IWETH } from "../interfaces/IWETH.sol";
import "@openzeppelin/contracts/token/ERC20/IERC20.sol";

// Thirdweb top-level
import "../TWFee.sol";

contract DropERC1155 is
    Initializable,
    IDropERC1155,
    ReentrancyGuardUpgradeable,
    ERC2771ContextUpgradeable,
    MulticallUpgradeable,
    AccessControlEnumerableUpgradeable,
    ERC1155Upgradeable,
    IThirdwebRoyalty
{
    using StringsUpgradeable for uint256;

    bytes32 private constant MODULE_TYPE = bytes32("DropERC1155");
    uint256 private constant VERSION = 1;

    /// @dev Only TRANSFER_ROLE holders can participate in transfers, when transfers are restricted.
    bytes32 private constant TRANSFER_ROLE = keccak256("TRANSFER_ROLE");
    /// @dev Only MINTER_ROLE holders can lazy mint NFTs.
    bytes32 private constant MINTER_ROLE = keccak256("MINTER_ROLE");

    /// @dev Max bps in the thirdweb system
    uint256 private constant MAX_BPS = 10_000;

    /// @dev The address interpreted as native token of the chain.
    address private constant NATIVE_TOKEN = 0xEeeeeEeeeEeEeeEeEeEeeEEEeeeeEeeeeeeeEEeE;

    /// @dev The thirdweb contract with fee related information.
    TWFee public immutable thirdwebFee;

    /// @dev Owner of the contract (purpose: OpenSea compatibility, etc.)
    address private _owner;

    // @dev The next token ID of the NFT to "lazy mint".
    uint256 public nextTokenIdToMint;

    /// @dev The adress that receives all primary sales value.
    address public primarySaleRecipient;

    /// @dev The adress that receives all primary sales value.
    address public platformFeeRecipient;

    /// @dev The recipient of who gets the royalty.
    address public royaltyRecipient;

    /// @dev The percentage of royalty how much royalty in basis points.
    uint16 public royaltyBps;

    /// @dev The % of primary sales collected by the contract as fees.
    uint128 public platformFeeBps;

    /// @dev Whether transfers on tokens are restricted.
    bool public isTransferRestricted;

    /// @dev Contract level metadata.
    string public contractURI;

    uint256[] private baseURIIndices;

    /// @dev End token Id => URI that overrides `baseURI + tokenId` convention.
    mapping(uint256 => string) private baseURI;
    /// @dev Token ID => total circulating supply of tokens with that ID.
    mapping(uint256 => uint256) public totalSupply;
    /// @dev Token ID => public claim conditions for tokens with that ID.
    mapping(uint256 => ClaimConditions) public claimConditions;
    /// @dev Token ID => the address of the recipient of primary sales.
    mapping(uint256 => address) public saleRecipient;

    /// @dev Checks whether caller has DEFAULT_ADMIN_ROLE.
    modifier onlyModuleAdmin() {
        require(hasRole(DEFAULT_ADMIN_ROLE, _msgSender()), "not module admin.");
        _;
    }

    /// @dev Checks whether caller has MINTER_ROLE.
    modifier onlyMinter() {
        require(hasRole(MINTER_ROLE, _msgSender()), "not minter.");
        _;
    }

    constructor(address _thirdwebFee) initializer {
        thirdwebFee = TWFee(_thirdwebFee);
    }

    /// @dev See EIP-2981
    function royaltyInfo(uint256, uint256 salePrice)
        external
        view
        virtual
        returns (address receiver, uint256 royaltyAmount)
    {
        receiver = address(this);
        (, uint256 royaltyFeeBps) = thirdwebFee.getFeeInfo(address(this), TWFee.FeeType.Transaction);
        if (royaltyBps > 0) {
            royaltyAmount = (salePrice * (royaltyBps + royaltyFeeBps)) / MAX_BPS;
        }
    }

    /// @dev Initiliazes the contract, like a constructor.
    function initialize(
        address _defaultAdmin,
        string memory _contractURI,
        address _trustedForwarder,
        address _saleRecipient,
        address _royaltyReceiver,
        uint16 _royaltyBps,
        uint128 _platformFeeBps,
        address _platformFeeRecipient
    ) external initializer {
        // Initialize inherited contracts, most base-like -> most derived.
        __ReentrancyGuard_init();
        __ERC2771Context_init_unchained(_trustedForwarder);
        __ERC1155_init_unchained("");

        // Initialize this contract's state.
        royaltyRecipient = _royaltyReceiver;
        royaltyBps = _royaltyBps;
        platformFeeRecipient = _platformFeeRecipient;
        primarySaleRecipient = _saleRecipient;
        contractURI = _contractURI;
        platformFeeBps = _platformFeeBps;

        _owner = _defaultAdmin;
        _setupRole(DEFAULT_ADMIN_ROLE, _defaultAdmin);
        _setupRole(MINTER_ROLE, _defaultAdmin);
        _setupRole(TRANSFER_ROLE, _defaultAdmin);
    }

    ///     =====   Public functions  =====

    /// @dev Returns the module type of the contract.
    function moduleType() external pure returns (bytes32) {
        return MODULE_TYPE;
    }

    /// @dev Returns the version of the contract.
    function version() external pure returns (uint8) {
        return uint8(VERSION);
    }

    /**
     * @dev Returns the address of the current owner.
     */
    function owner() public view returns (address) {
        return hasRole(DEFAULT_ADMIN_ROLE, _owner) ? _owner : address(0);
    }

    /// @dev Returns the URI for a given tokenId.
    function uri(uint256 _tokenId) public view override returns (string memory _tokenURI) {
        for (uint256 i = 0; i < baseURIIndices.length; i += 1) {
            if (_tokenId < baseURIIndices[i]) {
                return string(abi.encodePacked(baseURI[baseURIIndices[i]], _tokenId.toString()));
            }
        }

        return "";
    }

    /// @dev At any given moment, returns the uid for the active mint condition for a given tokenId.
    function getIndexOfActiveCondition(uint256 _tokenId) public view returns (uint256) {
        uint256 totalConditionCount = claimConditions[_tokenId].totalConditionCount;

        for (uint256 i = totalConditionCount; i > 0; i -= 1) {
            if (block.timestamp >= claimConditions[_tokenId].claimConditionAtIndex[i - 1].startTimestamp) {
                return i - 1;
            }
        }

        revert("no active mint condition.");
    }

    ///     =====   External functions  =====

    /// @dev Distributes accrued royalty and thirdweb fees to the relevant stakeholders.
    function withdrawFunds(address _currency) external {
        address recipient = royaltyRecipient;
        (address twFeeRecipient, uint256 twFeeBps) = thirdwebFee.getFeeInfo(address(this), TWFee.FeeType.Royalty);

        uint256 totalTransferAmount = _currency == NATIVE_TOKEN
            ? address(this).balance
            : IERC20(_currency).balanceOf(_currency);
        uint256 fees = (totalTransferAmount * twFeeBps) / MAX_BPS;

        CurrencyTransferLib.transferCurrency(_currency, address(this), recipient, totalTransferAmount - fees);
        CurrencyTransferLib.transferCurrency(_currency, address(this), twFeeRecipient, fees);

        emit FundsWithdrawn(recipient, twFeeRecipient, totalTransferAmount, fees);
    }

    /// @dev Lets the contract accept ether.
    receive() external payable {
        emit EtherReceived(msg.sender, msg.value);
    }

    /**
     *  @dev Lets an account with `MINTER_ROLE` mint tokens of ID from `nextTokenIdToMint`
     *       to `nextTokenIdToMint + _amount - 1`. The URIs for these tokenIds is baseURI + `${tokenId}`.
     */
    function lazyMint(uint256 _amount, string calldata _baseURIForTokens) external onlyMinter {
        uint256 startId = nextTokenIdToMint;
        uint256 baseURIIndex = startId + _amount;

        nextTokenIdToMint = baseURIIndex;
        baseURI[baseURIIndex] = _baseURIForTokens;
        baseURIIndices.push(baseURIIndex);

        emit LazyMintedTokens(startId, startId + _amount - 1, _baseURIForTokens);
    }

    /// @dev Lets an account claim a given quantity of tokens, of a single tokenId.
    function claim(
        address _receiver,
        uint256 _tokenId,
        uint256 _quantity,
        bytes32[] calldata _proofs
    ) external payable nonReentrant {
        // Get the claim conditions.
        uint256 activeConditionIndex = getIndexOfActiveCondition(_tokenId);
        ClaimCondition memory condition = claimConditions[_tokenId].claimConditionAtIndex[activeConditionIndex];

        // Verify claim validity. If not valid, revert.
        verifyClaim(_msgSender(), _tokenId, _quantity, _proofs, activeConditionIndex);

        // If there's a price, collect price.
        collectClaimPrice(condition, _quantity, _tokenId);

        // Mint the relevant tokens to claimer.
        transferClaimedTokens(_receiver, activeConditionIndex, _tokenId, _quantity);

        emit ClaimedTokens(activeConditionIndex, _tokenId, _msgSender(), _receiver, _quantity);
    }

    /// @dev Lets a module admin set mint conditions.
    function setClaimConditions(
        uint256 _tokenId,
        ClaimCondition[] calldata _conditions,
        bool resetRestriction
    ) external onlyModuleAdmin {
        uint256 numOfConditionsSet = resetClaimConditions(_tokenId, _conditions);

        if (resetRestriction) {
            resetTimestampRestriction(_tokenId, numOfConditionsSet);
        }

        emit NewClaimConditions(_tokenId, _conditions);
    }

    //      =====   Setter functions  =====

    /// @dev Lets a module admin set the default recipient of all primary sales.
    function setPrimarySaleRecipient(address _saleRecipient) external onlyModuleAdmin {
        primarySaleRecipient = _saleRecipient;
        emit NewPrimarySaleRecipient(_saleRecipient);
    }

    /// @dev Lets a module admin update the royalty bps and recipient.
    function setRoyaltyInfo(address _royaltyRecipient, uint16 _royaltyBps) external onlyModuleAdmin {
        require(_royaltyBps <= MAX_BPS, "exceed royalty bps");

        royaltyRecipient = _royaltyRecipient;
        royaltyBps = uint16(_royaltyBps);

        emit RoyaltyUpdated(_royaltyRecipient, _royaltyBps);
    }

    /// @dev Lets a module admin update the fees on primary sales.
    function setPlatformFeeInfo(address _platformFeeRecipient, uint256 _platformFeeBps) external onlyModuleAdmin {
        require(_platformFeeBps <= MAX_BPS, "bps <= 10000.");

        platformFeeBps = uint64(_platformFeeBps);
        platformFeeRecipient = _platformFeeRecipient;

        emit PlatformFeeUpdates(_platformFeeRecipient, _platformFeeBps);
    }

    /// @dev Lets a module admin restrict token transfers.
    function setRestrictedTransfer(bool _restrictedTransfer) external onlyModuleAdmin {
        isTransferRestricted = _restrictedTransfer;

        emit TransfersRestricted(_restrictedTransfer);
    }

    /// @dev Lets a module admin set a new owner for the contract. The new owner must be a module admin.
    function setOwner(address _newOwner) external onlyModuleAdmin {
        require(hasRole(DEFAULT_ADMIN_ROLE, _newOwner), "new owner not module admin.");
        emit NewOwner(_owner, _newOwner);
        _owner = _newOwner;
    }

    /// @dev Lets a module admin set the URI for contract-level metadata.
    function setContractURI(string calldata _uri) external onlyModuleAdmin {
        contractURI = _uri;
    }

    //      =====   Getter functions  =====

    /// @dev Returns the platform fee bps and recipient.
    function getPlatformFeeInfo() external view returns (address, uint16) {
        return (platformFeeRecipient, uint16(platformFeeBps));
    }

    /// @dev Returns the platform fee bps and recipient.
    function getRoyaltyInfo() external view returns (address, uint16) {
        return (royaltyRecipient, uint16(royaltyBps));
    }

    /// @dev Returns the current active mint condition for a given tokenId.
    function getTimestampForNextValidClaim(
        uint256 _tokenId,
        uint256 _index,
        address _claimer
    ) public view returns (uint256 nextValidTimestampForClaim) {
        uint256 timestampIndex = _index + claimConditions[_tokenId].timstampLimitIndex;
        uint256 timestampOfLastClaim = claimConditions[_tokenId].timestampOfLastClaim[_claimer][timestampIndex];

        unchecked {
            nextValidTimestampForClaim =
                timestampOfLastClaim +
                claimConditions[_tokenId].claimConditionAtIndex[_index].waitTimeInSecondsBetweenClaims;

            if (nextValidTimestampForClaim < timestampOfLastClaim) {
                nextValidTimestampForClaim = type(uint256).max;
            }
        }
    }

    /// @dev Returns the  mint condition for a given tokenId, at the given index.
    function getClaimConditionAtIndex(uint256 _tokenId, uint256 _index)
        external
        view
        returns (ClaimCondition memory mintCondition)
    {
        mintCondition = claimConditions[_tokenId].claimConditionAtIndex[_index];
    }

    //      =====   Internal functions  =====

    /// @dev Lets a module admin set mint conditions for a given tokenId.
    function resetClaimConditions(uint256 _tokenId, ClaimCondition[] calldata _conditions)
        internal
        returns (uint256 indexForCondition)
    {
        // make sure the conditions are sorted in ascending order
        uint256 lastConditionStartTimestamp;

        for (uint256 i = 0; i < _conditions.length; i++) {
            require(
                lastConditionStartTimestamp == 0 || lastConditionStartTimestamp < _conditions[i].startTimestamp,
                "startTimestamp must be in ascending order."
            );
            require(_conditions[i].maxClaimableSupply > 0, "max mint supply cannot be 0.");
            require(_conditions[i].quantityLimitPerTransaction > 0, "quantity limit cannot be 0.");

            claimConditions[_tokenId].claimConditionAtIndex[indexForCondition] = ClaimCondition({
                startTimestamp: _conditions[i].startTimestamp,
                maxClaimableSupply: _conditions[i].maxClaimableSupply,
                supplyClaimed: 0,
                quantityLimitPerTransaction: _conditions[i].quantityLimitPerTransaction,
                waitTimeInSecondsBetweenClaims: _conditions[i].waitTimeInSecondsBetweenClaims,
                pricePerToken: _conditions[i].pricePerToken,
                currency: _conditions[i].currency,
                merkleRoot: _conditions[i].merkleRoot
            });

            indexForCondition += 1;
            lastConditionStartTimestamp = _conditions[i].startTimestamp;
        }

        uint256 totalConditionCount = claimConditions[_tokenId].totalConditionCount;
        if (indexForCondition < totalConditionCount) {
            for (uint256 j = indexForCondition; j < totalConditionCount; j += 1) {
                delete claimConditions[_tokenId].claimConditionAtIndex[j];
            }
        }

        claimConditions[_tokenId].totalConditionCount = indexForCondition;
    }

    /// @dev Updates the `timstampLimitIndex` to reset the time restriction between claims, for a claim condition.
    function resetTimestampRestriction(uint256 _tokenId, uint256 _factor) internal {
        claimConditions[_tokenId].timstampLimitIndex += _factor;
    }

    /// @dev Checks whether a request to claim tokens obeys the active mint condition.
    function verifyClaim(
        address _claimer,
        uint256 _tokenId,
        uint256 _quantity,
        bytes32[] calldata _proofs,
        uint256 _conditionIndex
    ) public view {
        ClaimCondition memory _mintCondition = claimConditions[_tokenId].claimConditionAtIndex[_conditionIndex];

        require(_quantity > 0 && _quantity <= _mintCondition.quantityLimitPerTransaction, "invalid quantity claimed.");
        require(
            _mintCondition.supplyClaimed + _quantity <= _mintCondition.maxClaimableSupply,
            "exceed max mint supply."
        );

        uint256 timestampIndex = _conditionIndex + claimConditions[_tokenId].timstampLimitIndex;
        uint256 timestampOfLastClaim = claimConditions[_tokenId].timestampOfLastClaim[_claimer][timestampIndex];
        uint256 nextValidTimestampForClaim = getTimestampForNextValidClaim(_tokenId, _conditionIndex, _claimer);
        require(timestampOfLastClaim == 0 || block.timestamp >= nextValidTimestampForClaim, "cannot claim yet.");

        if (_mintCondition.merkleRoot != bytes32(0)) {
            bytes32 leaf = keccak256(abi.encodePacked(_claimer));
            require(MerkleProofUpgradeable.verify(_proofs, _mintCondition.merkleRoot, leaf), "not in whitelist.");
        }
    }

    /// @dev Collects and distributes the primary sale value of tokens being claimed.
    function collectClaimPrice(
        ClaimCondition memory _mintCondition,
        uint256 _quantityToClaim,
        uint256 _tokenId
    ) internal {
        if (_mintCondition.pricePerToken == 0) {
            return;
        }

        uint256 totalPrice = _quantityToClaim * _mintCondition.pricePerToken;
        uint256 platformFees = (totalPrice * platformFeeBps) / MAX_BPS;
        (address twFeeRecipient, uint256 twFeeBps) = thirdwebFee.getFeeInfo(address(this), TWFee.FeeType.Transaction);
        uint256 twFee = (totalPrice * twFeeBps) / MAX_BPS;

        if (_mintCondition.currency == NATIVE_TOKEN) {
            require(msg.value == totalPrice, "must send total price.");
        }

        address recipient = saleRecipient[_tokenId] == address(0) ? primarySaleRecipient : saleRecipient[_tokenId];
        CurrencyTransferLib.transferCurrency(_mintCondition.currency, _msgSender(), platformFeeRecipient, platformFees);
        CurrencyTransferLib.transferCurrency(_mintCondition.currency, _msgSender(), twFeeRecipient, twFee);
        CurrencyTransferLib.transferCurrency(
            _mintCondition.currency,
            _msgSender(),
            recipient,
            totalPrice - platformFees - twFee
        );
    }

    /// @dev Transfers the tokens being claimed.
    function transferClaimedTokens(
        address _to,
        uint256 _claimConditionIndex,
        uint256 _tokenId,
        uint256 _quantityBeingClaimed
    ) internal {
        // Update the supply minted under mint condition.
        claimConditions[_tokenId].claimConditionAtIndex[_claimConditionIndex].supplyClaimed += _quantityBeingClaimed;
        // Update the claimer's next valid timestamp to mint. If next mint timestamp overflows, cap it to max uint256.
        uint256 timestampIndex = _claimConditionIndex + claimConditions[_tokenId].timstampLimitIndex;
        claimConditions[_tokenId].timestampOfLastClaim[_msgSender()][timestampIndex] = block.timestamp;

        _mint(_to, _tokenId, _quantityBeingClaimed, "");
    }

    ///     =====   ERC 1155 functions  =====

    /// @dev Lets a token owner burn the tokens they own (i.e. destroy for good)
    function burn(
        address account,
        uint256 id,
        uint256 value
    ) public virtual {
        require(
            account == _msgSender() || isApprovedForAll(account, _msgSender()),
            "ERC1155: caller is not owner nor approved."
        );

        _burn(account, id, value);
    }

    /// @dev Lets a token owner burn multiple tokens they own at once (i.e. destroy for good)
    function burnBatch(
        address account,
        uint256[] memory ids,
        uint256[] memory values
    ) public virtual {
        require(
            account == _msgSender() || isApprovedForAll(account, _msgSender()),
            "ERC1155: caller is not owner nor approved."
        );

        _burnBatch(account, ids, values);
    }

    /**
     * @dev See {ERC1155-_beforeTokenTransfer}.
     */
    function _beforeTokenTransfer(
        address operator,
        address from,
        address to,
        uint256[] memory ids,
        uint256[] memory amounts,
        bytes memory data
    ) internal virtual override {
        super._beforeTokenTransfer(operator, from, to, ids, amounts, data);

        // if transfer is restricted on the contract, we still want to allow burning and minting
        if (isTransferRestricted && from != address(0) && to != address(0)) {
            require(hasRole(TRANSFER_ROLE, from) || hasRole(TRANSFER_ROLE, to), "restricted to TRANSFER_ROLE holders.");
        }

        if (from == address(0)) {
            for (uint256 i = 0; i < ids.length; ++i) {
                totalSupply[ids[i]] += amounts[i];
            }
        }

        if (to == address(0)) {
            for (uint256 i = 0; i < ids.length; ++i) {
                totalSupply[ids[i]] -= amounts[i];
            }
        }
    }

    ///     =====   Low level overrides  =====

    /// @dev See ERC 165
    function supportsInterface(bytes4 interfaceId)
        public
        view
        virtual
        override(ERC1155Upgradeable, AccessControlEnumerableUpgradeable, IERC165)
        returns (bool)
    {
        return super.supportsInterface(interfaceId) || type(IThirdwebRoyalty).interfaceId == interfaceId;
    }

    function _msgSender()
        internal
        view
        virtual
        override(ContextUpgradeable, ERC2771ContextUpgradeable)
        returns (address sender)
    {
        return ERC2771ContextUpgradeable._msgSender();
    }

    function _msgData()
        internal
        view
        virtual
        override(ContextUpgradeable, ERC2771ContextUpgradeable)
        returns (bytes calldata)
    {
        return ERC2771ContextUpgradeable._msgData();
    }
}<|MERGE_RESOLUTION|>--- conflicted
+++ resolved
@@ -2,12 +2,7 @@
 pragma solidity ^0.8.0;
 
 // Interface
-<<<<<<< HEAD
-import { IDropERC1155 } from "./IDropERC1155.sol";
-import { IThirdwebRoyalty } from "../interfaces/IThirdwebRoyalty.sol";
-=======
 import { IDropERC1155 } from "../interfaces/drop/IDropERC1155.sol";
->>>>>>> 6ccd6e5b
 
 // Token
 import "@openzeppelin/contracts-upgradeable/token/ERC1155/ERC1155Upgradeable.sol";
@@ -28,6 +23,7 @@
 // Helper interfaces
 import { IWETH } from "../interfaces/IWETH.sol";
 import "@openzeppelin/contracts/token/ERC20/IERC20.sol";
+import "@openzeppelin/contracts/interfaces/IERC2981.sol";
 
 // Thirdweb top-level
 import "../TWFee.sol";
@@ -39,8 +35,7 @@
     ERC2771ContextUpgradeable,
     MulticallUpgradeable,
     AccessControlEnumerableUpgradeable,
-    ERC1155Upgradeable,
-    IThirdwebRoyalty
+    ERC1155Upgradeable
 {
     using StringsUpgradeable for uint256;
 
@@ -77,7 +72,7 @@
     address public royaltyRecipient;
 
     /// @dev The percentage of royalty how much royalty in basis points.
-    uint16 public royaltyBps;
+    uint128 public royaltyBps;
 
     /// @dev The % of primary sales collected by the contract as fees.
     uint128 public platformFeeBps;
@@ -136,7 +131,7 @@
         address _trustedForwarder,
         address _saleRecipient,
         address _royaltyReceiver,
-        uint16 _royaltyBps,
+        uint128 _royaltyBps,
         uint128 _platformFeeBps,
         address _platformFeeRecipient
     ) external initializer {
@@ -287,11 +282,11 @@
     }
 
     /// @dev Lets a module admin update the royalty bps and recipient.
-    function setRoyaltyInfo(address _royaltyRecipient, uint16 _royaltyBps) external onlyModuleAdmin {
+    function setRoyaltyInfo(address _royaltyRecipient, uint256 _royaltyBps) external onlyModuleAdmin {
         require(_royaltyBps <= MAX_BPS, "exceed royalty bps");
 
         royaltyRecipient = _royaltyRecipient;
-        royaltyBps = uint16(_royaltyBps);
+        royaltyBps = uint128(_royaltyBps);
 
         emit RoyaltyUpdated(_royaltyRecipient, _royaltyBps);
     }
@@ -558,7 +553,7 @@
         override(ERC1155Upgradeable, AccessControlEnumerableUpgradeable, IERC165)
         returns (bool)
     {
-        return super.supportsInterface(interfaceId) || type(IThirdwebRoyalty).interfaceId == interfaceId;
+        return super.supportsInterface(interfaceId) || type(IERC2981).interfaceId == interfaceId;
     }
 
     function _msgSender()
