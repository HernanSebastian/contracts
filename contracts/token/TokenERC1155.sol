// SPDX-License-Identifier: Apache-2.0
pragma solidity ^0.8.0;

// Interface
<<<<<<< HEAD
import { ITokenERC1155 } from "./ITokenERC1155.sol";
import { IThirdwebRoyalty } from "../interfaces/IThirdwebRoyalty.sol";
=======
import { ITokenERC1155 } from "../interfaces/token/ITokenERC1155.sol";
>>>>>>> 6ccd6e5b

// Token
import "@openzeppelin/contracts-upgradeable/token/ERC1155/ERC1155Upgradeable.sol";

// Signature utils
import "@openzeppelin/contracts-upgradeable/utils/cryptography/ECDSAUpgradeable.sol";
import "@openzeppelin/contracts-upgradeable/utils/cryptography/draft-EIP712Upgradeable.sol";

// Access Control + security
import "@openzeppelin/contracts-upgradeable/access/AccessControlEnumerableUpgradeable.sol";
import "@openzeppelin/contracts-upgradeable/security/ReentrancyGuardUpgradeable.sol";

// Meta transactions
import "@openzeppelin/contracts-upgradeable/metatx/ERC2771ContextUpgradeable.sol";

// Utils
import "@openzeppelin/contracts-upgradeable/utils/StringsUpgradeable.sol";
import "../openzeppelin-presets/utils/MulticallUpgradeable.sol";
import "../lib/CurrencyTransferLib.sol";

// Helper interfaces
import "@openzeppelin/contracts/token/ERC20/IERC20.sol";

// Thirdweb top-level
import "../TWFee.sol";

contract TokenERC1155 is
    Initializable,
    ITokenERC1155,
    EIP712Upgradeable,
    ReentrancyGuardUpgradeable,
    ERC2771ContextUpgradeable,
    MulticallUpgradeable,
    AccessControlEnumerableUpgradeable,
    ERC1155Upgradeable,
    IThirdwebRoyalty
{
    using ECDSAUpgradeable for bytes32;
    using StringsUpgradeable for uint256;

    bytes32 private constant MODULE_TYPE = bytes32("TokenERC1155");
    uint256 private constant VERSION = 1;

    bytes32 private constant TYPEHASH =
        keccak256(
            "MintRequest(address to,uint256 tokenId,string uri,uint256 quantity,uint256 pricePerToken,address currency,uint128 validityStartTimestamp,uint128 validityEndTimestamp,bytes32 uid)"
        );

    /// @dev Only TRANSFER_ROLE holders can have tokens transferred from or to them, during restricted transfers.
    bytes32 private constant TRANSFER_ROLE = keccak256("TRANSFER_ROLE");
    /// @dev Only MINTER_ROLE holders can sign off on `MintRequest`s.
    bytes32 private constant MINTER_ROLE = keccak256("MINTER_ROLE");

    /// @dev Max bps in the thirdweb system
    uint256 private constant MAX_BPS = 10_000;

    /// @dev The address interpreted as native token of the chain.
    address private constant NATIVE_TOKEN = 0xEeeeeEeeeEeEeeEeEeEeeEEEeeeeEeeeeeeeEEeE;

    /// @dev The thirdweb contract with fee related information.
    TWFee public immutable thirdwebFee;

    /// @dev Owner of the contract (purpose: OpenSea compatibility, etc.)
    address private _owner;

    /// @dev The next token ID of the NFT to mint.
    uint256 public nextTokenIdToMint;

    /// @dev The adress that receives all primary sales value.
    address public primarySaleRecipient;

    /// @dev The adress that receives all primary sales value.
    address public platformFeeRecipient;

    /// @dev The recipient of who gets the royalty.
    address public royaltyRecipient;

    /// @dev The percentage of royalty how much royalty in basis points.
    uint16 public royaltyBps;

    /// @dev The % of primary sales collected by the contract as fees.
    uint128 public platformFeeBps;

    /// @dev Whether transfers on tokens are restricted.
    bool public isTransferRestricted;

    /// @dev Contract level metadata.
    string public contractURI;

    /// @dev Mapping from mint request UID => whether the mint request is processed.
    mapping(bytes32 => bool) private minted;

    mapping(uint256 => string) private _tokenURI;

    /// @dev Token ID => total circulating supply of tokens with that ID.
    mapping(uint256 => uint256) public totalSupply;

    /// @dev Token ID => the address of the recipient of primary sales.
    mapping(uint256 => address) public saleRecipientForToken;

    /// @dev Checks whether the caller is a module admin.
    modifier onlyModuleAdmin() {
        require(hasRole(DEFAULT_ADMIN_ROLE, _msgSender()), "not module admin.");
        _;
    }

    /// @dev Checks whether the caller has MINTER_ROLE.
    modifier onlyMinter() {
        require(hasRole(MINTER_ROLE, _msgSender()), "not minter.");
        _;
    }

    constructor(address _thirdwebFee) initializer {
        thirdwebFee = TWFee(_thirdwebFee);
    }

    /// @dev Initiliazes the contract, like a constructor.
    function intialize(
        address _defaultAdmin,
        string memory _contractURI,
        address _trustedForwarder,
        address _saleRecipient,
        address _royaltyReceiver,
        uint16 _royaltyBps,
        uint128 _platformFeeBps,
        address _platformFeeRecipient
    ) external initializer {
        // Initialize inherited contracts, most base-like -> most derived.
        __ReentrancyGuard_init();
        __EIP712_init("SignatureMint1155", "1");
        __ERC2771Context_init(_trustedForwarder);
        __ERC1155_init("");

        // Initialize this contract's state.
        royaltyRecipient = _royaltyReceiver;
        royaltyBps = _royaltyBps;
        platformFeeRecipient = _platformFeeRecipient;
        primarySaleRecipient = _saleRecipient;
        contractURI = _contractURI;
        platformFeeBps = _platformFeeBps;

        _owner = _defaultAdmin;
        _setupRole(DEFAULT_ADMIN_ROLE, _defaultAdmin);
        _setupRole(MINTER_ROLE, _defaultAdmin);
        _setupRole(TRANSFER_ROLE, _defaultAdmin);
    }

    ///     =====   Public functions  =====

    /// @dev Returns the module type of the contract.
    function moduleType() external pure returns (bytes32) {
        return MODULE_TYPE;
    }

    /// @dev Returns the version of the contract.
    function version() external pure returns (uint8) {
        return uint8(VERSION);
    }

    /**
     * @dev Returns the address of the current owner.
     */
    function owner() public view returns (address) {
        return hasRole(DEFAULT_ADMIN_ROLE, _owner) ? _owner : address(0);
    }

    /// @dev Verifies that a mint request is signed by an account holding MINTER_ROLE (at the time of the function call).
    function verify(MintRequest calldata _req, bytes calldata _signature) public view returns (bool, address) {
        address signer = recoverAddress(_req, _signature);
        return (!minted[_req.uid] && hasRole(MINTER_ROLE, signer), signer);
    }

    /// @dev Returns the URI for a tokenId
    function tokenURI(uint256 _tokenId) public view returns (string memory) {
        return _tokenURI[_tokenId];
    }

    /// @dev Returns the URI for a tokenId
    function uri(uint256 _tokenId) public view override returns (string memory) {
        return _tokenURI[_tokenId];
    }

    /// @dev Lets an account with MINTER_ROLE mint an NFT.
    function mintTo(
        address _to,
        string calldata _uri,
        uint256 _amount
    ) external onlyMinter {
        uint256 tokenIdToMint = nextTokenIdToMint;
        nextTokenIdToMint += 1;

        // `_mintTo` is re-used. `mintTo` just adds a minter role check.
        _mintTo(_to, _uri, tokenIdToMint, _amount);
    }

    ///     =====   External functions  =====

    /// @dev Distributes accrued royalty and thirdweb fees to the relevant stakeholders.
    function withdrawFunds(address _currency) external {
        address recipient = royaltyRecipient;
        (address twFeeRecipient, uint256 twFeeBps) = thirdwebFee.getFeeInfo(address(this), TWFee.FeeType.Royalty);

        uint256 totalTransferAmount = _currency == NATIVE_TOKEN
            ? address(this).balance
            : IERC20(_currency).balanceOf(_currency);
        uint256 fees = (totalTransferAmount * twFeeBps) / MAX_BPS;

        CurrencyTransferLib.transferCurrency(_currency, address(this), recipient, totalTransferAmount - fees);
        CurrencyTransferLib.transferCurrency(_currency, address(this), twFeeRecipient, fees);

        emit FundsWithdrawn(recipient, twFeeRecipient, totalTransferAmount, fees);
    }

    /// @dev Lets the contract accept ether.
    receive() external payable {
        emit EtherReceived(msg.sender, msg.value);
    }

    /// @dev See EIP-2981
    function royaltyInfo(uint256, uint256 salePrice)
        external
        view
        virtual
        returns (address receiver, uint256 royaltyAmount)
    {
        receiver = address(this);
        (, uint256 royaltyFeeBps) = thirdwebFee.getFeeInfo(address(this), TWFee.FeeType.Transaction);
        if (royaltyBps > 0) {
            royaltyAmount = (salePrice * (royaltyBps + royaltyFeeBps)) / MAX_BPS;
        }
    }

    /// @dev Mints an NFT according to the provided mint request.
    function mintWithSignature(MintRequest calldata _req, bytes calldata _signature) external payable nonReentrant {
        address signer = verifyRequest(_req, _signature);
        address receiver = _req.to == address(0) ? _msgSender() : _req.to;

        uint256 tokenIdToMint;
        if (_req.tokenId == type(uint256).max) {
            tokenIdToMint = nextTokenIdToMint;
            nextTokenIdToMint += 1;
        } else {
            require(_req.tokenId < nextTokenIdToMint, "invalid id");
            tokenIdToMint = _req.tokenId;
        }

        _mintTo(receiver, _req.uri, tokenIdToMint, _req.quantity);

        collectPrice(_req, tokenIdToMint);

        emit MintWithSignature(signer, receiver, tokenIdToMint, _req);
    }

    //      =====   Setter functions  =====

    /// @dev Lets a module admin set the recipient of all primary sales for a given token ID.
    function setSaleRecipientForToken(uint256 _tokenId, address _saleRecipient) external onlyModuleAdmin {
        saleRecipientForToken[_tokenId] = _saleRecipient;
        emit NewPrimarySaleRecipient(_saleRecipient, _tokenId, false);
    }

    /// @dev Lets a module admin set the default recipient of all primary sales.
    function setPrimarySaleRecipient(address _saleRecipient) external onlyModuleAdmin {
        primarySaleRecipient = _saleRecipient;
        emit NewPrimarySaleRecipient(_saleRecipient, 0, true);
    }

    /// @dev Lets a module admin update the royalty bps and recipient.
    function setRoyaltyInfo(address _royaltyRecipient, uint16 _royaltyBps) external onlyModuleAdmin {
        require(_royaltyBps <= MAX_BPS, "exceed royalty bps");

        royaltyRecipient = _royaltyRecipient;
        royaltyBps = uint16(_royaltyBps);

        emit RoyaltyUpdated(_royaltyRecipient, _royaltyBps);
    }

    /// @dev Lets a module admin update the fees on primary sales.
    function setPlatformFeeInfo(address _platformFeeRecipient, uint256 _platformFeeBps) external onlyModuleAdmin {
        require(_platformFeeBps <= MAX_BPS, "bps <= 10000.");

        platformFeeBps = uint64(_platformFeeBps);
        platformFeeRecipient = _platformFeeRecipient;

        emit PlatformFeeUpdates(_platformFeeRecipient, _platformFeeBps);
    }

    /// @dev Lets a module admin update the fees on primary sales.
    function setPlatformFeeBps(uint256 _platformFeeBps) public onlyModuleAdmin {
        require(_platformFeeBps <= MAX_BPS, "bps <= 10000.");

        platformFeeBps = uint120(_platformFeeBps);

        emit PlatformFeeUpdates(_platformFeeBps);
    }

    /// @dev Lets a module admin restrict token transfers.
    function setRestrictedTransfer(bool _restrictedTransfer) external onlyModuleAdmin {
        isTransferRestricted = _restrictedTransfer;

        emit TransfersRestricted(_restrictedTransfer);
    }

    /// @dev Lets a module admin set a new owner for the contract. The new owner must be a module admin.
    function setOwner(address _newOwner) external onlyModuleAdmin {
        require(hasRole(DEFAULT_ADMIN_ROLE, _newOwner), "new owner not module admin.");
        address _prevOwner = _owner;
        _owner = _newOwner;

        emit NewOwner(_prevOwner, _newOwner);
    }

    /// @dev Lets a module admin set the URI for contract-level metadata.
    function setContractURI(string calldata _uri) external onlyModuleAdmin {
        contractURI = _uri;
    }

    ///     =====   Getter functions    =====

    /// @dev Returns the platform fee bps and recipient.
    function getPlatformFeeInfo() external view returns (address, uint16) {
        return (platformFeeRecipient, uint16(platformFeeBps));
    }

    /// @dev Returns the platform fee bps and recipient.
    function getRoyaltyInfo() external view returns (address, uint16) {
        return (royaltyRecipient, uint16(royaltyBps));
    }

    ///     =====   Internal functions  =====

    /// @dev Mints an NFT to `to`
    function _mintTo(
        address _to,
        string calldata _uri,
        uint256 _tokenId,
        uint256 _amount
    ) internal {
        if (bytes(_tokenURI[_tokenId]).length == 0) {
            require(bytes(_uri).length > 0, "empty uri.");
            _tokenURI[_tokenId] = _uri;
        }

        _mint(_to, _tokenId, _amount, "");

        emit TokenMinted(_to, _tokenId, _tokenURI[_tokenId], _amount);
    }

    /// @dev Returns the address of the signer of the mint request.
    function recoverAddress(MintRequest calldata _req, bytes calldata _signature) internal view returns (address) {
        return
            _hashTypedDataV4(
                keccak256(
                    abi.encode(
                        TYPEHASH,
                        _req.to,
                        _req.tokenId,
                        keccak256(bytes(_req.uri)),
                        _req.quantity,
                        _req.pricePerToken,
                        _req.currency,
                        _req.validityStartTimestamp,
                        _req.validityEndTimestamp,
                        _req.uid
                    )
                )
            ).recover(_signature);
    }

    /// @dev Verifies that a mint request is valid.
    function verifyRequest(MintRequest calldata _req, bytes calldata _signature) internal returns (address) {
        (bool success, address signer) = verify(_req, _signature);
        require(success, "invalid signature");

        require(
            _req.validityStartTimestamp <= block.timestamp && _req.validityEndTimestamp >= block.timestamp,
            "request expired"
        );

        minted[_req.uid] = true;

        return signer;
    }

    /// @dev Collects and distributes the primary sale value of tokens being claimed.
    function collectPrice(MintRequest memory _req, uint256 _tokenId) internal {
        if (_req.pricePerToken == 0) {
            return;
        }

        uint256 totalPrice = _req.pricePerToken * _req.quantity;
        uint256 platformFees = (totalPrice * platformFeeBps) / MAX_BPS;
        (address twFeeRecipient, uint256 twFeeBps) = thirdwebFee.getFeeInfo(address(this), TWFee.FeeType.Transaction);
        uint256 twFee = (totalPrice * twFeeBps) / MAX_BPS;

        if (_req.currency == NATIVE_TOKEN) {
            require(msg.value == totalPrice, "must send total price.");
        }

        address recipient = saleRecipientForToken[_tokenId] == address(0)
            ? primarySaleRecipient
            : saleRecipientForToken[_tokenId];

        CurrencyTransferLib.transferCurrency(_req.currency, _msgSender(), platformFeeRecipient, platformFees);
        CurrencyTransferLib.transferCurrency(_req.currency, _msgSender(), twFeeRecipient, twFee);
        CurrencyTransferLib.transferCurrency(_req.currency, _msgSender(), recipient, totalPrice - platformFees - twFee);
    }

    ///     =====   Low-level overrides  =====

    /// @dev Lets a token owner burn the tokens they own (i.e. destroy for good)
    function burn(
        address account,
        uint256 id,
        uint256 value
    ) public virtual {
        require(
            account == _msgSender() || isApprovedForAll(account, _msgSender()),
            "ERC1155: caller is not owner nor approved."
        );

        _burn(account, id, value);
    }

    /// @dev Lets a token owner burn multiple tokens they own at once (i.e. destroy for good)
    function burnBatch(
        address account,
        uint256[] memory ids,
        uint256[] memory values
    ) public virtual {
        require(
            account == _msgSender() || isApprovedForAll(account, _msgSender()),
            "ERC1155: caller is not owner nor approved."
        );

        _burnBatch(account, ids, values);
    }

    /**
     * @dev See {ERC1155-_beforeTokenTransfer}.
     */
    function _beforeTokenTransfer(
        address operator,
        address from,
        address to,
        uint256[] memory ids,
        uint256[] memory amounts,
        bytes memory data
    ) internal virtual override {
        super._beforeTokenTransfer(operator, from, to, ids, amounts, data);

        // if transfer is restricted on the contract, we still want to allow burning and minting
        if (isTransferRestricted && from != address(0) && to != address(0)) {
            require(hasRole(TRANSFER_ROLE, from) || hasRole(TRANSFER_ROLE, to), "restricted to TRANSFER_ROLE holders.");
        }

        if (from == address(0)) {
            for (uint256 i = 0; i < ids.length; ++i) {
                totalSupply[ids[i]] += amounts[i];
            }
        }

        if (to == address(0)) {
            for (uint256 i = 0; i < ids.length; ++i) {
                totalSupply[ids[i]] -= amounts[i];
            }
        }
    }

    function supportsInterface(bytes4 interfaceId)
        public
        view
        virtual
        override(AccessControlEnumerableUpgradeable, ERC1155Upgradeable, IERC165)
        returns (bool)
    {
        return
            super.supportsInterface(interfaceId) ||
            interfaceId == type(IERC1155Upgradeable).interfaceId ||
            interfaceId == type(IThirdwebRoyalty).interfaceId;
    }

    function _msgSender()
        internal
        view
        virtual
        override(ContextUpgradeable, ERC2771ContextUpgradeable)
        returns (address sender)
    {
        return ERC2771ContextUpgradeable._msgSender();
    }

    function _msgData()
        internal
        view
        virtual
        override(ContextUpgradeable, ERC2771ContextUpgradeable)
        returns (bytes calldata)
    {
        return ERC2771ContextUpgradeable._msgData();
    }
}<|MERGE_RESOLUTION|>--- conflicted
+++ resolved
@@ -2,12 +2,7 @@
 pragma solidity ^0.8.0;
 
 // Interface
-<<<<<<< HEAD
-import { ITokenERC1155 } from "./ITokenERC1155.sol";
-import { IThirdwebRoyalty } from "../interfaces/IThirdwebRoyalty.sol";
-=======
 import { ITokenERC1155 } from "../interfaces/token/ITokenERC1155.sol";
->>>>>>> 6ccd6e5b
 
 // Token
 import "@openzeppelin/contracts-upgradeable/token/ERC1155/ERC1155Upgradeable.sol";
@@ -30,6 +25,7 @@
 
 // Helper interfaces
 import "@openzeppelin/contracts/token/ERC20/IERC20.sol";
+import "@openzeppelin/contracts/interfaces/IERC2981.sol";
 
 // Thirdweb top-level
 import "../TWFee.sol";
@@ -42,8 +38,7 @@
     ERC2771ContextUpgradeable,
     MulticallUpgradeable,
     AccessControlEnumerableUpgradeable,
-    ERC1155Upgradeable,
-    IThirdwebRoyalty
+    ERC1155Upgradeable
 {
     using ECDSAUpgradeable for bytes32;
     using StringsUpgradeable for uint256;
@@ -86,7 +81,7 @@
     address public royaltyRecipient;
 
     /// @dev The percentage of royalty how much royalty in basis points.
-    uint16 public royaltyBps;
+    uint128 public royaltyBps;
 
     /// @dev The % of primary sales collected by the contract as fees.
     uint128 public platformFeeBps;
@@ -131,7 +126,7 @@
         address _trustedForwarder,
         address _saleRecipient,
         address _royaltyReceiver,
-        uint16 _royaltyBps,
+        uint128 _royaltyBps,
         uint128 _platformFeeBps,
         address _platformFeeRecipient
     ) external initializer {
@@ -276,11 +271,11 @@
     }
 
     /// @dev Lets a module admin update the royalty bps and recipient.
-    function setRoyaltyInfo(address _royaltyRecipient, uint16 _royaltyBps) external onlyModuleAdmin {
+    function setRoyaltyInfo(address _royaltyRecipient, uint256 _royaltyBps) external onlyModuleAdmin {
         require(_royaltyBps <= MAX_BPS, "exceed royalty bps");
 
         royaltyRecipient = _royaltyRecipient;
-        royaltyBps = uint16(_royaltyBps);
+        royaltyBps = uint128(_royaltyBps);
 
         emit RoyaltyUpdated(_royaltyRecipient, _royaltyBps);
     }
@@ -487,7 +482,7 @@
         return
             super.supportsInterface(interfaceId) ||
             interfaceId == type(IERC1155Upgradeable).interfaceId ||
-            interfaceId == type(IThirdwebRoyalty).interfaceId;
+            interfaceId == type(IERC2981).interfaceId;
     }
 
     function _msgSender()
